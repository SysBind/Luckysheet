--- conflicted
+++ resolved
@@ -126,12 +126,9 @@
 
     showGridLines:true,
 
-<<<<<<< HEAD
     toobarObject: {}, //toolbar constant
-=======
     inlineStringEditCache:null,
     inlineStringEditRange:null,
->>>>>>> 0cb1ec23
 
 }
 
