--- conflicted
+++ resolved
@@ -599,7 +599,6 @@
             luckysheetTableContent.closePath();
         }
 
-<<<<<<< HEAD
         //此单元格 与  溢出单元格关系
         let cellOverflow_colInObj = cellOverflow_colIn(cellOverflowMap, r, c, dataset_col_st, dataset_col_ed);
 
@@ -616,49 +615,23 @@
         //即溢出单元格跨此单元格，此单元格不绘制右边框
         if(!cellOverflow_colInObj.colIn || cellOverflow_colInObj.colLast){
             //右边框
-            luckysheetTableContent.beginPath();
-            luckysheetTableContent.moveTo(
-                Store.devicePixelRatio * (end_c + offsetLeft - 2 + 0.5), 
-                Store.devicePixelRatio * (start_r + offsetTop - 2)
-            );
-            luckysheetTableContent.lineTo(
-                Store.devicePixelRatio * (end_c + offsetLeft - 2 + 0.5), 
-                Store.devicePixelRatio * (end_r + offsetTop - 2)
-            );
-            luckysheetTableContent.lineWidth = Store.devicePixelRatio;
-
-            if (!!Store.luckysheetcurrentisPivotTable && !pivotTable.drawPivotTable) {
-                luckysheetTableContent.strokeStyle = "#000000";
-            }
-            else{
+            if(!Store.luckysheetcurrentisPivotTable){
+                luckysheetTableContent.beginPath();
+                luckysheetTableContent.moveTo(
+                    Store.devicePixelRatio * (end_c + offsetLeft - 2 + 0.5), 
+                    Store.devicePixelRatio * (start_r + offsetTop - 2)
+                );
+                luckysheetTableContent.lineTo(
+                    Store.devicePixelRatio * (end_c + offsetLeft - 2 + 0.5), 
+                    Store.devicePixelRatio * (end_r + offsetTop - 2)
+                );
+                luckysheetTableContent.lineWidth = Store.devicePixelRatio;
+
                 luckysheetTableContent.strokeStyle = luckysheetdefaultstyle.strokeStyle;
-            }
-            
-            luckysheetTableContent.stroke();
-            luckysheetTableContent.closePath();
-
-        }
-=======
-        //右边框
-        if(!Store.luckysheetcurrentisPivotTable){
-            luckysheetTableContent.beginPath();
-            luckysheetTableContent.moveTo(
-                Store.devicePixelRatio * (end_c + offsetLeft - 2 + 0.5), 
-                Store.devicePixelRatio * (start_r + offsetTop - 2)
-            );
-            luckysheetTableContent.lineTo(
-                Store.devicePixelRatio * (end_c + offsetLeft - 2 + 0.5), 
-                Store.devicePixelRatio * (end_r + offsetTop - 2)
-            );
-            luckysheetTableContent.lineWidth = Store.devicePixelRatio;
-
-            luckysheetTableContent.strokeStyle = luckysheetdefaultstyle.strokeStyle;
-            luckysheetTableContent.stroke();
-            luckysheetTableContent.closePath();
-        }
-        
-        
->>>>>>> 8eb68e82
+                luckysheetTableContent.stroke();
+                luckysheetTableContent.closePath();
+            }
+        }
 
         //下边框
         if(!Store.luckysheetcurrentisPivotTable){
@@ -677,8 +650,6 @@
             luckysheetTableContent.stroke();
             luckysheetTableContent.closePath();
         }
-        
-
     }
 
     //非空白单元格渲染
@@ -1321,653 +1292,24 @@
 
         if(cellOverflow_bd_r_render){
             //右边框
-            luckysheetTableContent.beginPath();
-            luckysheetTableContent.moveTo(
-                Store.devicePixelRatio * (end_c + offsetLeft - 2 + 0.5), 
-                Store.devicePixelRatio * (start_r + offsetTop - 2)
-            );
-            luckysheetTableContent.lineTo(
-                Store.devicePixelRatio * (end_c + offsetLeft - 2 + 0.5), 
-                Store.devicePixelRatio * (end_r + offsetTop - 2)
-            );
-            luckysheetTableContent.lineWidth = Store.devicePixelRatio;
-
-            if (!!Store.luckysheetcurrentisPivotTable && !pivotTable.drawPivotTable) {
-                luckysheetTableContent.strokeStyle = "#000000";
-            }
-            else{
-                luckysheetTableContent.strokeStyle = luckysheetdefaultstyle.strokeStyle;
-            }
-            
-            luckysheetTableContent.stroke();
-            luckysheetTableContent.closePath();
-        }
-
-<<<<<<< HEAD
+            if(!Store.luckysheetcurrentisPivotTable){
+                luckysheetTableContent.beginPath();
+                luckysheetTableContent.moveTo(
+                    Store.devicePixelRatio * (end_c + offsetLeft - 2 + 0.5), 
+                    Store.devicePixelRatio * (start_r + offsetTop - 2)
+                );
+                luckysheetTableContent.lineTo(
+                    Store.devicePixelRatio * (end_c + offsetLeft - 2 + 0.5), 
+                    Store.devicePixelRatio * (end_r + offsetTop - 2)
+                );
+                luckysheetTableContent.lineWidth = Store.devicePixelRatio;
+                
+                luckysheetTableContent.stroke();
+                luckysheetTableContent.closePath();
+            }
+        }
+
         //下边框
-        luckysheetTableContent.beginPath();
-        luckysheetTableContent.moveTo(
-            Store.devicePixelRatio * (start_c + offsetLeft - 2), 
-            Store.devicePixelRatio * (end_r + offsetTop - 2 + 0.5)
-        );
-        luckysheetTableContent.lineTo(
-            Store.devicePixelRatio * (end_c + offsetLeft - 2), 
-            Store.devicePixelRatio * (end_r + offsetTop - 2 + 0.5)
-        );
-        luckysheetTableContent.lineWidth = Store.devicePixelRatio;
-=======
-            //若单元格有条件格式数据条
-            if(checksCF != null && checksCF["dataBar"] != null){
-                let x = Store.devicePixelRatio * (start_c + offsetLeft + space_width);
-                let y = Store.devicePixelRatio * (start_r + offsetTop + space_height);
-                let w = Store.devicePixelRatio * (cellWidth - space_width * 2);
-                let h = Store.devicePixelRatio * (cellHeight - space_height * 2);
-
-                let valueType = checksCF["dataBar"]["valueType"];
-                let valueLen = checksCF["dataBar"]["valueLen"];
-                let format = checksCF["dataBar"]["format"];
-
-                if(valueType == 'minus'){
-                    //负数
-                    let minusLen = checksCF["dataBar"]["minusLen"];
-                    
-                    if(format.length > 1){
-                        //渐变
-                        let my_gradient = luckysheetTableContent.createLinearGradient(
-                            x + w * minusLen * (1 - valueLen), 
-                            y, 
-                            x + w * minusLen, 
-                            y
-                        );
-                        my_gradient.addColorStop(0, "#ffffff");
-                        my_gradient.addColorStop(1, "#ff0000");
-
-                        luckysheetTableContent.fillStyle = my_gradient;
-                    }
-                    else{
-                        //单色
-                        luckysheetTableContent.fillStyle = "#ff0000";
-                    }
-                    
-                    luckysheetTableContent.fillRect(
-                        x + w * minusLen * (1 - valueLen), 
-                        y, 
-                        w * minusLen * valueLen, 
-                        h
-                    );
-
-                    luckysheetTableContent.beginPath();
-                    luckysheetTableContent.moveTo(
-                        x + w * minusLen * (1 - valueLen), 
-                        y
-                    );
-                    luckysheetTableContent.lineTo(
-                        x + w * minusLen * (1 - valueLen), 
-                        y + h
-                    );
-                    luckysheetTableContent.lineTo(
-                        x + w * minusLen, 
-                        y + h
-                    );
-                    luckysheetTableContent.lineTo(
-                        x + w * minusLen, 
-                        y
-                    );
-                    luckysheetTableContent.lineTo(
-                        x + w * minusLen * (1 - valueLen), 
-                        y
-                    );
-                    luckysheetTableContent.lineWidth = Store.devicePixelRatio;
-                    luckysheetTableContent.strokeStyle = "#ff0000";
-                    luckysheetTableContent.stroke();
-                    luckysheetTableContent.closePath();
-                }
-                else if(valueType == 'plus'){
-                    //正数
-                    let plusLen = checksCF["dataBar"]["plusLen"];
-
-                    if(plusLen == 1){
-                        if(format.length > 1){
-                            //渐变
-                            let my_gradient = luckysheetTableContent.createLinearGradient(
-                                x, 
-                                y, 
-                                x + w * valueLen, 
-                                y
-                            );
-                            my_gradient.addColorStop(0, format[0]);
-                            my_gradient.addColorStop(1, format[1]);
-        
-                            luckysheetTableContent.fillStyle = my_gradient;
-                        }
-                        else{
-                            //单色
-                            luckysheetTableContent.fillStyle = format[0];
-                        }
-                        
-                        luckysheetTableContent.fillRect(
-                            x, 
-                            y, 
-                            w * valueLen, 
-                            h
-                        );
-
-                        luckysheetTableContent.beginPath();
-                        luckysheetTableContent.moveTo(
-                            x, 
-                            y
-                        );
-                        luckysheetTableContent.lineTo(
-                            x, 
-                            y + h
-                        );
-                        luckysheetTableContent.lineTo(
-                            x + w * valueLen, 
-                            y + h
-                        );
-                        luckysheetTableContent.lineTo(
-                            x + w * valueLen, 
-                            y
-                        );
-                        luckysheetTableContent.lineTo(
-                            x, 
-                            y
-                        );
-                        luckysheetTableContent.lineWidth = Store.devicePixelRatio;
-                        luckysheetTableContent.strokeStyle = format[0];
-                        luckysheetTableContent.stroke();
-                        luckysheetTableContent.closePath();
-                    }
-                    else{
-                        let minusLen = checksCF["dataBar"]["minusLen"];
-
-                        if(format.length > 1){
-                            //渐变
-                            let my_gradient = luckysheetTableContent.createLinearGradient(
-                                x + w * minusLen, 
-                                y, 
-                                x + w * minusLen + w * plusLen * valueLen, 
-                                y
-                            );
-                            my_gradient.addColorStop(0, format[0]);
-                            my_gradient.addColorStop(1, format[1]);
-        
-                            luckysheetTableContent.fillStyle = my_gradient;
-                        }
-                        else{
-                            //单色
-                            luckysheetTableContent.fillStyle = format[0];
-                        }
-                        
-                        luckysheetTableContent.fillRect(
-                            x + w * minusLen, 
-                            y, 
-                            w * plusLen * valueLen, 
-                            h
-                        );
-
-                        luckysheetTableContent.beginPath();
-                        luckysheetTableContent.moveTo(
-                            x + w * minusLen, 
-                            y
-                        );
-                        luckysheetTableContent.lineTo(
-                            x + w * minusLen, 
-                            y + h
-                        );
-                        luckysheetTableContent.lineTo(
-                            x + w * minusLen + w * plusLen * valueLen, 
-                            y + h
-                        );
-                        luckysheetTableContent.lineTo(
-                            x + w * minusLen + w * plusLen * valueLen, 
-                            y
-                        );
-                        luckysheetTableContent.lineTo(
-                            x + w * minusLen, 
-                            y
-                        );
-                        luckysheetTableContent.lineWidth = Store.devicePixelRatio;
-                        luckysheetTableContent.strokeStyle = format[0];
-                        luckysheetTableContent.stroke();
-                        luckysheetTableContent.closePath();
-                    }
-                }
-            }
-
-            let horizonAlignPos = (pos_x + space_width) * Store.devicePixelRatio; //默认为1，左对齐
-            if(horizonAlign == "0"){ //居中对齐
-                horizonAlignPos = (pos_x + cellWidth / 2) * Store.devicePixelRatio - (textMetrics / 2);
-            }
-            else if(horizonAlign == "2"){ //右对齐
-                horizonAlignPos = (pos_x + cellWidth - space_width) * Store.devicePixelRatio - textMetrics;
-            }
-            
-            let verticalAlignPos = (pos_y + cellHeight - space_height) * Store.devicePixelRatio - oneLineTextHeight; //默认为2，下对齐
-            let verticalAlignPos_text = (pos_y + cellHeight - space_height) * Store.devicePixelRatio; //文本垂直方向基准线
-            luckysheetTableContent.textBaseline = "bottom";
-            if(verticalAlign == "0"){ //居中对齐 
-                verticalAlignPos = (pos_y + cellHeight / 2) * Store.devicePixelRatio - (oneLineTextHeight / 2);
-                
-                verticalAlignPos_text = (pos_y + cellHeight / 2) * Store.devicePixelRatio;
-                luckysheetTableContent.textBaseline = "middle";
-            }
-            else if(verticalAlign == "1"){ //上对齐
-                verticalAlignPos = (pos_y + space_height) * Store.devicePixelRatio;
-                
-                verticalAlignPos_text = (pos_y + space_height) * Store.devicePixelRatio;
-                luckysheetTableContent.textBaseline = "top";
-            }
-          
-            //若单元格有条件格式图标集410 × 384
-            if(checksCF != null && checksCF["icons"] != null){
-                let l = checksCF["icons"]["left"];
-                let t = checksCF["icons"]["top"];
-
-                // let scaleY = oneLineTextHeight/32;
-                // luckysheet_CFiconsImg.height = scaleY*384;
-
-                // let l = checksCF["icons"]["left"]*scaleY;
-                // let t = checksCF["icons"]["top"]*scaleY;
-
-                luckysheetTableContent.drawImage(
-                    luckysheet_CFiconsImg, 
-                    l * 42, 
-                    t * 32, 
-                    32, 
-                    32, 
-                    pos_x * Store.devicePixelRatio, 
-                    verticalAlignPos,  
-                    oneLineTextHeight, 
-                    oneLineTextHeight
-                );
-                
-                if(horizonAlign != "0" && horizonAlign != "2"){ //左对齐时 文本渲染空出一个图标的距离
-                    horizonAlignPos = horizonAlignPos + oneLineTextHeight;
-                }
-            }
-
-            //单元格 文本颜色
-            luckysheetTableContent.fillStyle = menuButton.checkstatus(Store.flowdata, r, c , "fc");
-            
-            //若单元格有交替颜色 文本颜色
-            if(checksAF != null && checksAF[0] != null){ 
-                luckysheetTableContent.fillStyle = checksAF[0];
-            }
-            //若单元格有条件格式 文本颜色
-            if(checksCF != null && checksCF["textColor"] != null){ 
-                luckysheetTableContent.fillStyle = checksCF["textColor"];
-            }
-
-            //单元格是否有删除线
-            let cl = menuButton.checkstatus(Store.flowdata, r, c , "cl");
-
-            if(cell.tb == '2'){
-                //自动换行
-                luckysheetTableContent.textBaseline = 'top'; //textBaseline以top计算
-                
-                let strArr = [];//文本截断数组
-                strArr = getCellTextSplitArr(value.toString(), strArr, cellWidth - space_width * 2, luckysheetTableContent);
-
-                for(let i = 0; i < strArr.length; i++){
-                    let strV = strArr[i];
-
-                    let strWidth = luckysheetTableContent.measureText(strV).width;
-                    let strHeight = oneLineTextHeight;
-
-                    //水平对齐计算
-                    if(horizonAlign == "0"){
-                        horizonAlignPos = (pos_x + cellWidth / 2) * Store.devicePixelRatio - (strWidth / 2);
-                    }
-                    else if(horizonAlign == "2"){
-                        horizonAlignPos = (pos_x + cellWidth - space_width) * Store.devicePixelRatio - strWidth;
-                    }
-                    else{
-                        horizonAlignPos = (pos_x + space_width) * Store.devicePixelRatio;
-                    }
-                    
-                    //垂直对齐计算
-                    if(verticalAlign == "0"){
-                        verticalAlignPos = (pos_y + cellHeight / 2) * Store.devicePixelRatio - (strHeight / 2) * strArr.length;
-                    }
-                    else if(verticalAlign == "1"){
-                        verticalAlignPos = (pos_y + space_height) * Store.devicePixelRatio;
-                    }
-                    else{
-                        verticalAlignPos = (pos_y + cellHeight - space_height) * Store.devicePixelRatio - strHeight * strArr.length;
-                    }
-
-                    luckysheetTableContent.fillText(strV, horizonAlignPos, (verticalAlignPos + i * strHeight));
-
-                    if(cl == "1" && !isRealNull(strV)){
-                        luckysheetTableContent.beginPath();
-                        luckysheetTableContent.strokeStyle = "#000";
-                        luckysheetTableContent.moveTo(
-                            horizonAlignPos, 
-                            (verticalAlignPos + i * strHeight) + strHeight / 2
-                        );
-                        luckysheetTableContent.lineTo(
-                            horizonAlignPos + strWidth, 
-                            (verticalAlignPos + i * strHeight) + strHeight / 2
-                        );
-                        luckysheetTableContent.stroke();
-                        luckysheetTableContent.closePath();
-                    }
-                }
-            }
-            else if(cell.tr != null && cell.tr != '0'){
-                //旋转
-                luckysheetTableContent.textBaseline = 'top'; //textBaseline以top计算
-
-                //单元格旋转属性
-                let tr = cell.tr;
-
-                //旋转重新计算水平、垂直方向坐标
-                if(cell.tr == "1" || cell.tr == "2"){
-                    let textW = 0.707 * (textMetrics + oneLineTextHeight);
-                    let textH = 0.707 * (textMetrics + oneLineTextHeight);
-
-                    let hAP = (pos_x + space_width) * Store.devicePixelRatio;
-                    if(horizonAlign == "0"){
-                        hAP = (pos_x + cellWidth / 2) * Store.devicePixelRatio - (textW / 2);
-                    }
-                    else if(horizonAlign == "2"){
-                        hAP = (pos_x + cellWidth - space_width) * Store.devicePixelRatio - textW;
-                    }
-
-                    let vAP = (pos_y + cellHeight - space_height) * Store.devicePixelRatio - textH;
-                    if(verticalAlign == "0"){
-                        vAP = (pos_y + cellHeight / 2) * Store.devicePixelRatio - (textH / 2);
-                    }
-                    else if(verticalAlign == "1"){
-                        vAP = (pos_y + space_height) * Store.devicePixelRatio;
-                    }
-                    
-                    //向下倾斜（45 旋转）
-                    if(cell.tr == "1"){
-                        luckysheetTableContent.save();
-                        luckysheetTableContent.translate(hAP, vAP);
-                        luckysheetTableContent.rotate(45 * Math.PI / 180);
-                        luckysheetTableContent.translate(-hAP, -vAP);
-                        luckysheetTableContent.fillText(
-                            value == null ? "" : value, 
-                            hAP + (0.707 * 0.707 * oneLineTextHeight), 
-                            vAP - (0.707 * 0.707 * oneLineTextHeight)
-                        );
-                        luckysheetTableContent.restore();
-                        
-                        if(cl == "1" && !isRealNull(value)){
-                            luckysheetTableContent.beginPath();
-                            luckysheetTableContent.strokeStyle = "#000";
-                            luckysheetTableContent.moveTo(
-                                hAP + oneLineTextHeight / 2, 
-                                vAP + oneLineTextHeight / 2
-                            );
-                            luckysheetTableContent.lineTo(
-                                hAP + textW - oneLineTextHeight / 2, 
-                                vAP + textH - oneLineTextHeight / 2
-                            );
-                            luckysheetTableContent.closePath();
-                            luckysheetTableContent.stroke();
-                        }
-                    }
-                    
-                    //向上倾斜（-45 旋转）
-                    if(cell.tr == "2"){
-                        luckysheetTableContent.save();
-                        luckysheetTableContent.translate(hAP, vAP + textH);
-                        luckysheetTableContent.rotate(-45 * Math.PI / 180);
-                        luckysheetTableContent.translate(-hAP, -(vAP + textH));
-                        luckysheetTableContent.fillText(
-                            value == null ? "" : value, 
-                            hAP + (0.707 * 0.707 * oneLineTextHeight), 
-                            vAP + textH - (0.707 * 0.707 * oneLineTextHeight)
-                        );
-                        luckysheetTableContent.restore();
-                        
-                        if(cl == "1" && !isRealNull(value)){
-                            luckysheetTableContent.beginPath();
-                            luckysheetTableContent.strokeStyle = "#000";
-                            luckysheetTableContent.moveTo(
-                                hAP + oneLineTextHeight / 2, 
-                                vAP + textH - oneLineTextHeight / 2
-                            );
-                            luckysheetTableContent.lineTo(
-                                hAP + textW - oneLineTextHeight / 2, 
-                                vAP + oneLineTextHeight / 2
-                            );
-                            luckysheetTableContent.closePath();
-                            luckysheetTableContent.stroke();
-                        }
-                    }
-                }
-                else if(cell.tr == "3"){
-                    if(!isRealNull(value)){
-                        value = value.toString();
-                        
-                        let vArr = [];
-                        if(value.length > 1){
-                            vArr = value.split("");    
-                        }
-                        else{
-                            vArr.push(value);
-                        }
-
-                        let textW_all = 0; //拆分后宽高度合计
-                        let textH_all = 0; 
-
-                        for(let i = 0; i < vArr.length; i++){
-                            let textW = luckysheetTableContent.measureText(vArr[i]).width;
-                            let textH = oneLineTextHeight;
-                            
-                            textW_all += textW;
-                            textH_all += textH;
-
-                            let hAP = (pos_x + space_width) * Store.devicePixelRatio;
-                            if(horizonAlign == "0"){
-                                hAP = (pos_x + cellWidth / 2) * Store.devicePixelRatio - (textW / 2);
-                            }
-                            else if(horizonAlign == "2"){
-                                hAP = (pos_x + cellWidth - space_width) * Store.devicePixelRatio - textW;
-                            }
-
-                            let vAP = (pos_y + cellHeight - space_height) * Store.devicePixelRatio - textH * vArr.length;
-                            if(verticalAlign == "0"){
-                                vAP = (pos_y + cellHeight / 2) * Store.devicePixelRatio - (textH / 2) * vArr.length;
-                            }
-                            else if(verticalAlign == "1"){
-                                vAP = (pos_y + space_height) * Store.devicePixelRatio;
-                            }
-                            
-                            luckysheetTableContent.fillText(vArr[i], hAP, (vAP + i * textH));
-                        }
-
-                        if(cl == "1" && !isRealNull(value)){
-                            let textW = textW_all / vArr.length;
-                            let textH = textH_all;
-
-                            let hAP = (pos_x + space_width) * Store.devicePixelRatio;
-                            if(horizonAlign == "0"){
-                                hAP = (pos_x + cellWidth / 2) * Store.devicePixelRatio - (textW / 2);
-                            }
-                            else if(horizonAlign == "2"){
-                                hAP = (pos_x + cellWidth - space_width) * Store.devicePixelRatio - textW;
-                            }
-
-                            let vAP = (pos_y + cellHeight - space_height) * Store.devicePixelRatio - textH;
-                            if(verticalAlign == "0"){
-                                vAP = (pos_y + cellHeight / 2) * Store.devicePixelRatio - (textH / 2);
-                            }
-                            else if(verticalAlign == "1"){
-                                vAP = (pos_y + space_height) * Store.devicePixelRatio;
-                            }
-
-                            luckysheetTableContent.beginPath();
-                            luckysheetTableContent.strokeStyle = "#000";
-                            luckysheetTableContent.moveTo(
-                                hAP + textW / 2, 
-                                vAP
-                            );
-                            luckysheetTableContent.lineTo(
-                                hAP + textW / 2, 
-                                vAP + textH
-                            );
-                            luckysheetTableContent.closePath();
-                            luckysheetTableContent.stroke();
-                        }
-                    }
-                }
-                else if(cell.tr == "4" || cell.tr == "5"){
-                    let textW = oneLineTextHeight;
-                    let textH = textMetrics;
-
-                    let hAP = (pos_x + space_width) * Store.devicePixelRatio;
-                    if(horizonAlign == "0"){
-                        hAP = (pos_x + cellWidth / 2) * Store.devicePixelRatio - (textW / 2);
-                    }
-                    else if(horizonAlign == "2"){
-                        hAP = (pos_x + cellWidth - space_width) * Store.devicePixelRatio - textW;
-                    }
-
-                    let vAP = (pos_y + cellHeight - space_height) * Store.devicePixelRatio - textH;
-                    if(verticalAlign == "0"){
-                        vAP = (pos_y + cellHeight / 2) * Store.devicePixelRatio - (textH / 2);
-                    }
-                    else if(verticalAlign == "1"){
-                        vAP = (pos_y + space_height) * Store.devicePixelRatio;
-                    }
-
-                    //向下90（90 旋转）
-                    if(tr == "4"){
-                        luckysheetTableContent.save();
-                        luckysheetTableContent.translate(hAP, vAP);
-                        luckysheetTableContent.rotate(90 * Math.PI / 180);
-                        luckysheetTableContent.translate(-hAP, -vAP);
-                        luckysheetTableContent.fillText(value == null ? "" : value, hAP, vAP - textW);
-                        luckysheetTableContent.restore();
-                    }
-                    
-                    //向上90（-90 旋转）
-                    if(tr == "5"){
-                        luckysheetTableContent.save();
-                        luckysheetTableContent.translate(hAP + textH, vAP);
-                        luckysheetTableContent.rotate(-90 * Math.PI / 180);
-                        luckysheetTableContent.translate(-(hAP + textH), -vAP);
-                        luckysheetTableContent.fillText(value == null ? "" : value, hAP, vAP - textH);
-                        luckysheetTableContent.restore();
-                    }
-
-                    if(cl == "1" && !isRealNull(value)){
-                        luckysheetTableContent.beginPath();
-                        luckysheetTableContent.strokeStyle = "#000";
-                        luckysheetTableContent.moveTo(hAP + textW / 2, vAP);
-                        luckysheetTableContent.lineTo(hAP + textW / 2, vAP + textH);
-                        luckysheetTableContent.closePath();
-                        luckysheetTableContent.stroke();
-                    }
-                }
-            }
-            else{
-                //单元格有下钻属性，文本颜色变成超链接的颜色
-                if(cell.dd != null){
-                    luckysheetTableContent.fillStyle = "#0000ff";
-
-                    luckysheetTableContent.beginPath();
-                    luckysheetTableContent.strokeStyle = "#0000ff";
-                    luckysheetTableContent.moveTo(
-                        horizonAlignPos, 
-                        verticalAlignPos + oneLineTextHeight
-                    );
-                    luckysheetTableContent.lineTo(
-                        horizonAlignPos + textMetrics, 
-                        verticalAlignPos + oneLineTextHeight
-                    );
-                    luckysheetTableContent.stroke();
-                    luckysheetTableContent.closePath();
-                }
-
-                luckysheetTableContent.fillText(value == null ? "" : value, horizonAlignPos, verticalAlignPos_text);
-                    
-                if(cl == "1" && !isRealNull(value)){
-                    luckysheetTableContent.beginPath();
-                    luckysheetTableContent.strokeStyle = "#000";
-                    luckysheetTableContent.moveTo(
-                        horizonAlignPos, 
-                        verticalAlignPos + oneLineTextHeight / 2
-                    );
-                    luckysheetTableContent.lineTo(
-                        horizonAlignPos + textMetrics, 
-                        verticalAlignPos + oneLineTextHeight / 2
-                    );
-                    luckysheetTableContent.stroke();
-                    luckysheetTableContent.closePath();
-                }
-            }
-        }  
-
-        //右边框重绘
-        if(!Store.luckysheetcurrentisPivotTable){
-            luckysheetTableContent.beginPath();
-            luckysheetTableContent.moveTo(
-                Store.devicePixelRatio * (end_c + offsetLeft - 2 + 0.5), 
-                Store.devicePixelRatio * (start_r + offsetTop - 2)
-            );
-            luckysheetTableContent.lineTo(
-                Store.devicePixelRatio * (end_c + offsetLeft - 2 + 0.5), 
-                Store.devicePixelRatio * (end_r + offsetTop - 2)
-            );
-            luckysheetTableContent.lineWidth = Store.devicePixelRatio;
->>>>>>> 8eb68e82
-
-            luckysheetTableContent.strokeStyle = luckysheetdefaultstyle.strokeStyle;
-            luckysheetTableContent.stroke();
-            luckysheetTableContent.closePath();
-        }
-        
-<<<<<<< HEAD
-        luckysheetTableContent.stroke();
-        luckysheetTableContent.closePath();
-    }
-
-    //溢出单元格渲染
-    let cellOverflowRender = function(r, c, stc, edc){
-        //溢出单元格 起止行列坐标
-        let start_r;
-        if (r == 0) {
-            start_r = -scrollHeight - 1;
-        }
-        else {
-            start_r = Store.visibledatarow[r - 1] - scrollHeight - 1;
-        }
-
-        let end_r = Store.visibledatarow[r] - scrollHeight;
-
-        let start_c;
-        if (stc == 0) {
-            start_c = -scrollWidth;
-        }
-        else {
-            start_c = Store.visibledatacolumn[stc - 1] - scrollWidth;
-        }
-
-        let end_c = Store.visibledatacolumn[edc] - scrollWidth;
-
-        //
-        let cell = Store.flowdata[r][c];
-        let cellWidth = end_c - start_c - 2;
-        let cellHeight = end_r - start_r - 2;
-        let space_width = 2, space_height = 2; //宽高方向 间隙
-
-        let fontset = luckysheetfontformat(cell);
-        luckysheetTableContent.font = fontset;
-        luckysheetTableContent.textBaseline = 'top';
-
-        //溢出单元格 值
-        let value = getcellvalue(r, c, null, "m");
-        if(value == null){
-            value = getcellvalue(r, c);
-=======
-        //下边框重绘
         if(!Store.luckysheetcurrentisPivotTable){
             luckysheetTableContent.beginPath();
             luckysheetTableContent.moveTo(
@@ -1979,11 +1321,49 @@
                 Store.devicePixelRatio * (end_r + offsetTop - 2 + 0.5)
             );
             luckysheetTableContent.lineWidth = Store.devicePixelRatio;
-
-            luckysheetTableContent.strokeStyle = luckysheetdefaultstyle.strokeStyle;        
+            
             luckysheetTableContent.stroke();
             luckysheetTableContent.closePath();
->>>>>>> 8eb68e82
+        }
+    }
+
+    //溢出单元格渲染
+    let cellOverflowRender = function(r, c, stc, edc){
+        //溢出单元格 起止行列坐标
+        let start_r;
+        if (r == 0) {
+            start_r = -scrollHeight - 1;
+        }
+        else {
+            start_r = Store.visibledatarow[r - 1] - scrollHeight - 1;
+        }
+
+        let end_r = Store.visibledatarow[r] - scrollHeight;
+
+        let start_c;
+        if (stc == 0) {
+            start_c = -scrollWidth;
+        }
+        else {
+            start_c = Store.visibledatacolumn[stc - 1] - scrollWidth;
+        }
+
+        let end_c = Store.visibledatacolumn[edc] - scrollWidth;
+
+        //
+        let cell = Store.flowdata[r][c];
+        let cellWidth = end_c - start_c - 2;
+        let cellHeight = end_r - start_r - 2;
+        let space_width = 2, space_height = 2; //宽高方向 间隙
+
+        let fontset = luckysheetfontformat(cell);
+        luckysheetTableContent.font = fontset;
+        luckysheetTableContent.textBaseline = 'top';
+
+        //溢出单元格 值
+        let value = getcellvalue(r, c, null, "m");
+        if(value == null){
+            value = getcellvalue(r, c);
         }
 
         //文本单行 宽度和高度
@@ -1991,7 +1371,6 @@
         let textMetrics = measureText.width;
         let oneLineTextHeight = measureText.actualBoundingBoxDescent - measureText.actualBoundingBoxAscent;
         
-<<<<<<< HEAD
         let pos_x = start_c + offsetLeft;
         let pos_y = start_r + offsetTop + 1;
 
@@ -2064,9 +1443,6 @@
             luckysheetTableContent.stroke();
             luckysheetTableContent.closePath();
         }
-=======
-
->>>>>>> 8eb68e82
     }
 
     let mcArr = [];
