import Store from "../store";
import { replaceHtml, getObjType, chatatABC, luckysheetactiveCell } from "../utils/util";
import { getSheetIndex, getluckysheet_select_save, getluckysheetfile } from "../methods/get";
import locale from "../locale/locale";
import method from './method';
import formula from './formula';
import func_methods from "./func_methods";
import tooltip from "./tooltip";
import json from "./json";
import editor from "./editor";
import luckysheetformula from './formula';
import cleargridelement from './cleargridelement';
import { genarate, update } from './format';
import { setAccuracy,setcellvalue } from "./setdata";
import { orderbydata } from "./sort";
import { rowlenByRange } from "./getRowlen";
import { getdatabyselection, getcellvalue } from "./getdata";
import { luckysheetrefreshgrid, jfrefreshgrid, jfrefreshgrid_rhcw } from "./refresh";
import { luckysheetDeleteCell, luckysheetextendtable, luckysheetdeletetable } from "./extend";
import { isRealNull, valueIsError, isRealNum, isEditMode, hasPartMC } from "./validate";
import { isdatetime, diff } from "./datecontroll";
import { getBorderInfoCompute } from './border';
import { luckysheetDrawMain } from './draw';
import pivotTable from '../controllers/pivotTable';
import server from "../controllers/server";
import menuButton from '../controllers/menuButton';
import selection from "../controllers/selection";
import luckysheetConfigsetting from "../controllers/luckysheetConfigsetting";
import luckysheetFreezen from "../controllers/freezen";
import luckysheetsizeauto from '../controllers/resize';
import sheetmanage from '../controllers/sheetmanage';
import conditionformat from '../controllers/conditionformat';
import { luckysheet_searcharray } from "../controllers/sheetSearch";
import { selectHightlightShow, selectIsOverlap } from '../controllers/select';
import { sheetHTML, luckysheetdefaultstyle } from '../controllers/constant';
import { createFilterOptions } from '../controllers/filter';
import controlHistory from '../controllers/controlHistory';
import { zoomRefreshView, zoomNumberDomBind } from '../controllers/zoom';
import dataVerificationCtrl from "../controllers/dataVerificationCtrl";
import imageCtrl from '../controllers/imageCtrl';
import dayjs from "dayjs";
import {getRangetxt } from '../methods/get';
import {luckysheetupdateCell} from '../controllers/updateCell';
import luckysheetSearchReplace from "../controllers/searchReplace";

const IDCardReg = /^\d{6}(18|19|20)?\d{2}(0[1-9]|1[12])(0[1-9]|[12]\d|3[01])\d{3}(\d|X)$/i;

/**
 * 获取单元格的值
 * @param {Number} row 单元格所在行数；从0开始的整数，0表示第一行
 * @param {Number} column 单元格所在列数；从0开始的整数，0表示第一列
 * @param {Object} options 可选参数
 * @param {String} options.type 单元格的值类型，可以设置为原始值"v"或者显示值"m"；默认值为'v',表示获取单元格的实际值
 * @param {Number} options.order 工作表索引；默认值为当前工作表索引
 */
export function getCellValue(row, column, options = {}) {
    if (!isRealNum(row) || !isRealNum(column)) {
        return tooltip.info('Arguments row or column cannot be null or undefined.', '')
    }
    let curSheetOrder = getSheetIndex(Store.currentSheetIndex);
    let {
        type = 'v',
        order = curSheetOrder
    } = { ...options };
    let targetSheetData = Store.luckysheetfile[order].data;
    let cellData = targetSheetData[row][column];
    let return_v;

    if(getObjType(cellData) == "object"){
        return_v = cellData[type];

        if (type == "f" && return_v != null) {
            return_v = formula.functionHTMLGenerate(return_v);
        }
        else if(type == "f") {
            return_v = cellData["v"];
        }
        else if(cellData && cellData.ct ) {
            if (cellData.ct.fa == 'yyyy-MM-dd') {
                return_v = cellData.m;
            }
            // 修复当单元格内有换行获取不到值的问题
            else if (cellData.ct.hasOwnProperty("t") && cellData.ct.t === 'inlineStr') {
                let inlineStrValueArr = cellData.ct.s;
                if (inlineStrValueArr) {
                    return_v =  inlineStrValueArr.map(i => i.v).join("")
                }
            }
        }

    }

    if(return_v == undefined ){
        return_v = null;
    }

    return return_v;
}

/**
 * 设置单元格的值
 *
 * 关键点：如果设置了公式，则需要更新公式链insertUpdateFunctionGroup，如果设置了不是公式，判断之前是公式，则需要清除公式delFunctionGroup
 *
 * @param {Number} row 单元格所在行数；从0开始的整数，0表示第一行
 * @param {Number} column 单元格所在列数；从0开始的整数，0表示第一列
 * @param {Object | String | Number} value 要设置的值；可以为字符串或数字，或为符合Luckysheet单元格格式的对象
 * @param {Object} options 可选参数
 * @param {Number} options.order 工作表索引；默认值为当前工作表索引
 * @param {Boolean} options.isRefresh 是否刷新界面；默认为`true`
 * @param {Boolean} options.triggerBeforeUpdate 是否触发更新前hook；默认为`true`
 * @param {Boolean} options.triggerUpdated 是否触发更新后hook；默认为`true`
 * @param {Function} options.success 操作结束的回调函数
 */
export function setCellValue(row, column, value, options = {}) {
    if (!isRealNum(row) || !isRealNum(column)) {
        return tooltip.info('The row or column parameter is invalid.', '');
    }

    let {
        order = getSheetIndex(Store.currentSheetIndex),
        isRefresh = true,
        triggerBeforeUpdate = true,
        triggerUpdated = true,
        success
    } = {...options}

    let file = Store.luckysheetfile[order];

    if(file == null){
        return tooltip.info("The order parameter is invalid.", "");
    }

    /* cell更新前触发  */
    if (triggerBeforeUpdate && !method.createHookFunction("cellUpdateBefore", row, column, value, isRefresh)) {
        /* 如果cellUpdateBefore函数返回false 则不执行后续的更新 */
        return;
    }

    let data = file.data;
    if(isRefresh) {
      data = $.extend(true, [], file.data);
    }
    if(data.length == 0){
        data = sheetmanage.buildGridData(file);
    }

    let oldValue
    if (Store.flowdata[row] && Store.flowdata[row][column]) {
      oldValue = JSON.stringify(Store.flowdata[row][column]);
    }

    // luckysheetformula.updatecell(row, column, value);
    let formatList = {
        //ct:1, //celltype,Cell value format: text, time, etc.
        bg: 1,//background,#fff000
        ff: 1,//fontfamily,
        fc: 1,//fontcolor
        bl: 1,//Bold
        it: 1,//italic
        fs: 1,//font size
        cl: 1,//Cancelline, 0 Regular, 1 Cancelline
        un: 1,//underline, 0 Regular, 1 underlines, fonts
        vt: 1,//Vertical alignment, 0 middle, 1 up, 2 down
        ht: 1,//Horizontal alignment,0 center, 1 left, 2 right
        mc: 1, //Merge Cells
        tr: 1, //Text rotation,0: 0、1: 45 、2: -45、3 Vertical text、4: 90 、5: -90
        tb: 1, //Text wrap,0 truncation, 1 overflow, 2 word wrap
        //v: 1, //Original value
        //m: 1, //Display value
        rt:1, //text rotation angle 0-180 alignment
        //f: 1, //formula
        qp:1 //quotePrefix, show number as string
    }

    if(value == null || value.toString().length == 0){
        formula.delFunctionGroup(row, column);
        setcellvalue(row, column, data, value);
    }
    else if(value instanceof Object){
        let curv = {};
        if(isRealNull(data[row])){
            data[row] = {};
        }
        if(isRealNull(data[row][column])){
            data[row][column] = {};
        }
        let cell = data[row][column];
        if(value.f!=null && value.v==null){
            curv.f = value.f;
            if(value.ct!=null){
                curv.ct = value.ct;
            }
            data = luckysheetformula.updatecell(row, column, curv, false).data;//update formula value
        }
        else{
            if(value.ct!=null){
                curv.ct = value.ct;
            }
            if(value.f!=null){
                curv.f = value.f;
            }
            if(value.v!=null){
                curv.v = value.v;
            }
            else {
                curv.v = cell.v;
            }
            if(value.m!=null){
                curv.m = value.m;
            }
            formula.delFunctionGroup(row, column);
            setcellvalue(row, column, data, curv);//update text value
        }
        for(let attr in value){
            let v = value[attr];
            if(attr in formatList){
                menuButton.updateFormatCell(data, attr, v, row, row, column, column);//change range format
            }
            else {
                cell[attr] = v;
            }
        }
        data[row][column] = cell;
    }
    else{
        if(value.toString().substr(0,1)=="=" || value.toString().substr(0,5)=="<span"){
            data = luckysheetformula.updatecell(row, column, value, false).data;//update formula value or convert inline string html to object
        }
        else{
            formula.delFunctionGroup(row, column);
            setcellvalue(row, column, data, value);
        }
    }

    /* cell更新后触发  */
    setTimeout(() => {
        let oldValueObj
        if (oldValue) {
          oldValueObj = JSON.parse(oldValue)
        }
        // Hook function
<<<<<<< HEAD
        if (triggerUpdated) {
            method.createHookFunction("cellUpdated", row, column, JSON.parse(oldValue), Store.flowdata[row][column], isRefresh);
        }
=======
        method.createHookFunction("cellUpdated", row, column, oldValueObj, Store.flowdata[row][column], isRefresh);
>>>>>>> 63668921
    }, 0);

    if(file.index == Store.currentSheetIndex && isRefresh){
        jfrefreshgrid(data, [{ "row": [row, row], "column": [column, column] }]);//update data, meanwhile refresh canvas and store data to history
    }
    else{
        file.data = data;//only update data
    }

    if (success && typeof success === 'function') {
        success(data);
    }
}

/**
 * 清除指定工作表指定单元格的内容，返回清除掉的数据，不同于删除单元格的功能，不需要设定单元格移动情况
 * @param {Number} row 单元格所在行数；从0开始的整数，0表示第一行
 * @param {Number} column 单元格所在列数；从0开始的整数，0表示第一列
 * @param {Object} options 可选参数
 * @param {Number} options.order 工作表索引；默认值为当前工作表索引
 * @param {Function} options.success 操作结束的回调函数
 */
export function clearCell(row, column, options = {}) {
    if (!isRealNum(row) || !isRealNum(column)) {
        return tooltip.info('Arguments row and column cannot be null or undefined.', '')
    }

    let curSheetOrder = getSheetIndex(Store.currentSheetIndex);
    let {
        order = curSheetOrder,
        success
    } = {...options}

    let targetSheetData = $.extend(true, [], Store.luckysheetfile[order].data);
    let cell = targetSheetData[row][column];

    if(getObjType(cell) == "object"){
        delete cell["m"];
        delete cell["v"];

        if(cell["f"] != null){
            delete cell["f"];
            formula.delFunctionGroup(row, column, order);

            delete cell["spl"];
        }
    }
    else{
        cell = null;
    }

    // 若操作为当前sheet页，则刷新当前sheet页
    if (order === curSheetOrder) {
        jfrefreshgrid(targetSheetData, [{
            row: [row, row],
            column: [column, column]
        }])
    }
    else{
        Store.luckysheetfile[order].data = targetSheetData;
    }

    if (success && typeof success === 'function') {
        success(cell)
    }
}

/**
 * 删除指定工作表指定单元格，返回删除掉的数据，同时，指定是右侧单元格左移还是下方单元格上移
 * @param {String} move 删除后，右侧还是下方的单元格移动。可选值为 'left'、'up'
 * @param {Number} row 单元格所在行数；从0开始的整数，0表示第一行
 * @param {Number} column 单元格所在列数；从0开始的整数，0表示第一列
 * @param {Object} options 可选参数
 * @param {Number} options.order 工作表索引；默认值为当前工作表索引
 * @param {Function} options.success 操作结束的回调函数
 */
export function deleteCell(move, row, column, options = {}) {
    let moveTypes = ['left', 'up'];
    if (!move || moveTypes.indexOf(move) < 0) {
        return tooltip.info('Arguments move cannot be null or undefined and its value must be \'left\' or \'up\'', '')
    }

    if (!isRealNum(row) || !isRealNum(column)) {
        return tooltip.info('Arguments row and column cannot be null or undefined.', '')
    }

    let curSheetOrder = getSheetIndex(Store.currentSheetIndex);
    let {
        order = curSheetOrder,
        success
    } = {...options}

    let moveType = 'move' + move.replace(move[0], move[0].toUpperCase()); // left-moveLeft;  up-moveUp

    let sheetIndex;
    if(order){
        if(Store.luckysheetfile[order]){
            sheetIndex = Store.luckysheetfile[order].index;
        }
    }

    luckysheetDeleteCell(moveType, row, row, column, column, sheetIndex);

    if (success && typeof success === 'function') {
        success()
    }
}

/**
 * 设置某个单元格的属性，如果要设置单元格的值或者同时设置多个单元格属性，推荐使用setCellValue
 * @param {Number} row 单元格所在行数；从0开始的整数，0表示第一行
 * @param {Number} column 单元格所在列数；从0开始的整数，0表示第一列
 * @param {String} attr
 * @param {Number | String | Object} value 具体的设置值，一个属性会对应多个值，参考 单元格属性表的值示例，特殊情况：如果属性类型attr是单元格格式ct，则设置值value应提供ct.fa，比如设置A1单元格的格式为百分比格式：luckysheet.setCellFormat(0, 0, "ct", "0.00%")
 * @param {Object} options 可选参数
 * @param {Number} options.order 工作表索引；默认值为当前工作表索引
 * @param {Function} options.success 操作结束的回调函数, callback参数为改变后的cell对象
 */
export function setCellFormat(row, column, attr, value, options = {}) {
    if (!isRealNum(row) || !isRealNum(column)) {
        return tooltip.info('Arguments row or column cannot be null or undefined.', '')
    }

    if (!attr) {
        return tooltip.info('Arguments attr cannot be null or undefined.', '')
    }

    let curSheetOrder = getSheetIndex(Store.currentSheetIndex);
    let {
        order = curSheetOrder,
        success
    } = { ...options };

    let file = Store.luckysheetfile[order];

    if(file == null){
        return tooltip.info("The order parameter is invalid.", "");
    }

    let targetSheetData = $.extend(true, [], file.data);
    if(targetSheetData.length == 0){
        targetSheetData = sheetmanage.buildGridData(file);
    }

    let cellData = targetSheetData[row][column] || {};
    let cfg = $.extend(true, {}, file.config);

    // 特殊格式
    if (attr == 'ct' && (!value || !value.hasOwnProperty('fa') || !value.hasOwnProperty('t'))) {
        return new TypeError('While set attribute \'ct\' to cell, the value must have property \'fa\' and \'t\'')
    }

    if (attr == 'bd') {
        if(cfg["borderInfo"] == null){
            cfg["borderInfo"] = [];
        }

        let borderInfo = {
            rangeType: "range",
            borderType: "border-all",
            color: "#000",
            style: "1",
            range: [{
                column: [column, column],
                row: [row, row]
            }],
            ...value,
        }

        cfg["borderInfo"].push(borderInfo);
    } else {
        cellData[attr] = value;
    }

    targetSheetData[row][column] = cellData;

    // refresh
    if(file.index == Store.currentSheetIndex){
        file.config = cfg;
        Store.config = cfg;
        jfrefreshgrid(targetSheetData, [{ "row": [row, row], "column": [column, column] }]);
    }
    else {
        file.config = cfg;
        file.data = targetSheetData;
    }

    if (success && typeof success === 'function') {
        success(cellData);
    }
}

/**
 * 查找一个工作表中的指定内容，返回查找到的内容组成的单元格一位数组，数据格式同celldata
 * @param {String} content 要查找的内容 可以为正则表达式（不包含前后'/')
 * @param {Object} options 可选参数
 * @param {Boolean} options.isRegularExpression 是否正则表达式匹配；默认为 false. 注意：正则中的规则需要转义，如\S需要写成 \\S
 * @param {Boolean} options.isWholeWord 是否整词匹配；默认为 false
 * @param {Boolean} options.isCaseSensitive 是否区分大小写匹配；默认为 false
 * @param {Number} options.order 工作表索引；默认值为当前工作表索引
 * @param {String} options.type 单元格属性；默认值为m
 */
export function find(content, options = {}) {
    if (!content && content != 0) {
        return tooltip.info('Search content cannot be null or empty', '')
    }

    let curSheetOrder = getSheetIndex(Store.currentSheetIndex);
    let {
        isRegularExpression = false,
        isWholeWord = false,
        isCaseSensitive = false,
        order = curSheetOrder,
        type = "m"
    } = { ...options };
    let targetSheetData = Store.luckysheetfile[order].data;

    let result = [];
    for (let i = 0; i < targetSheetData.length; i++) {
        const rowArr = targetSheetData[i];

        for (let j = 0; j < rowArr.length; j++) {
            const cell = rowArr[j];

            if (!cell) {
                continue;
            }

            // 添加cell的row, column属性
            // replace方法中的setCellValue中需要使用该属性
            cell.row = i;
            cell.column = j;

            if (isWholeWord) {
                if (isCaseSensitive) {
                    if (content.toString() == cell[type]) {
                        result.push(cell)
                    }
                } else {
                    if (cell[type] && content.toString().toLowerCase() == cell[type].toLowerCase()) {
                        result.push(cell)
                    }
                }
            } else if (isRegularExpression) {
                let reg;
                if (isCaseSensitive) {
                    reg = new RegExp(func_methods.getRegExpStr(content), 'g')
                } else {
                    reg = new RegExp(func_methods.getRegExpStr(content), 'ig')
                }
                if (reg.test(cell[type])) {
                    result.push(cell)
                }
            } else if (isCaseSensitive) {
                let reg = new RegExp(func_methods.getRegExpStr(content), 'g');
                if (reg.test(cell[type])) {
                    result.push(cell);
                }
            } else {
                let reg = new RegExp(func_methods.getRegExpStr(content), 'ig');
                if (reg.test(cell[type])) {
                    result.push(cell);
                }
            }
        }
    }

    return result;
}

/**
 * 查找一个工作表中的指定内容并替换成新的内容，返回替换后的内容组成的单元格一位数组，数据格式同celldata。
 * @param {String} content 要查找的内容
 * @param {String} replaceContent 要替换的内容
 * @param {Object} options 可选参数
 * @param {Boolean} options.isRegularExpression 是否正则表达式匹配；默认为 false
 * @param {Boolean} options.isWholeWord 是否整词匹配；默认为 false
 * @param {Boolean} options.isCaseSensitive 是否区分大小写匹配；默认为 false
 * @param {Number} options.order 工作表索引；默认值为当前工作表索引
 * @param {Function} options.success 操作结束的回调函数, callback参数为替换后的cell集合
 */
export function replace(content, replaceContent, options = {}) {
    let matchCells = find(content, options)
    let curSheetOrder = getSheetIndex(Store.currentSheetIndex);
    let {
        order = curSheetOrder,
    } = {...options}

    let file = Store.luckysheetfile[order];

    if(file == null){
        return tooltip.info("The order parameter is invalid.", "");
    }
    let sheetData = $.extend(true, [], file.data);

    matchCells.forEach(cell => {
        cell.m = replaceContent;
        setCellValue(cell.row, cell.column, replaceContent, {order: order, isRefresh: false});
    })

    let fileData = $.extend(true, [], file.data);
    file.data.length = 0;
    file.data.push(...sheetData);

    if(file.index == Store.currentSheetIndex){
        jfrefreshgrid(fileData, undefined, undefined, true, false);
    }

    luckysheetrefreshgrid();

    if (options.success && typeof options.success === 'function') {
        options.success(matchCells)
    }
    return matchCells;
}


/**
 * 手动触发退出编辑模式
 * @param {Object} options 可选参数
 * @param {Function} options.success 操作结束的回调函数
 */
export function exitEditMode(options = {}){
    if(parseInt($("#luckysheet-input-box").css("top")) > 0){


        if ($("#luckysheet-formula-search-c").is(":visible") && formula.searchFunctionCell != null) {
            formula.searchFunctionEnter($("#luckysheet-formula-search-c").find(".luckysheet-formula-search-item-active"));
        }
        else {
            formula.updatecell(Store.luckysheetCellUpdate[0], Store.luckysheetCellUpdate[1]);
            Store.luckysheet_select_save = [{
                "row": [Store.luckysheetCellUpdate[0], Store.luckysheetCellUpdate[0]],
                "column": [Store.luckysheetCellUpdate[1], Store.luckysheetCellUpdate[1]],
                "row_focus": Store.luckysheetCellUpdate[0],
                "column_focus": Store.luckysheetCellUpdate[1]
            }];
        }

        //若有参数弹出框，隐藏
        if($("#luckysheet-search-formula-parm").is(":visible")){
            $("#luckysheet-search-formula-parm").hide();
        }
        //若有参数选取范围弹出框，隐藏
        if($("#luckysheet-search-formula-parm-select").is(":visible")){
            $("#luckysheet-search-formula-parm-select").hide();
        }

    }

    if (options.success && typeof options.success === 'function') {
        options.success();
    }
}

/**
 * 手动触发进入编辑模式
 * @param {Object} options 可选参数
 * @param {Function} options.success 操作结束的回调函数
 */
export function enterEditMode(options = {}){

    if($("#luckysheet-conditionformat-dialog").is(":visible")){
        return;
    }
    else if ($("#luckysheet-cell-selected").is(":visible")) {
        let last = Store.luckysheet_select_save[Store.luckysheet_select_save.length - 1];

        let row_index = last["row_focus"], col_index = last["column_focus"];

        luckysheetupdateCell(row_index, col_index, Store.flowdata);
    }

    if (options.success && typeof options.success === 'function') {
        options.success();
    }
}


/**
 * 冻结首行
 * 若设置冻结的sheet不是当前sheet页，只设置参数不渲染
 * @param {Number | String} order 工作表索引
 */
export function frozenFirstRow(order) {
    // store frozen
    luckysheetFreezen.saveFrozen("freezenRow", order);

    // 冻结为当前sheet页
    if (!order || order == getSheetIndex(Store.currentSheetIndex)) {
        let freezenhorizontaldata, row_st, top;
        if (luckysheetFreezen.freezenRealFirstRowColumn) {
            let row_st = 0;
            top = Store.visibledatarow[row_st] - 2 + Store.columnHeaderHeight;
            freezenhorizontaldata = [
                Store.visibledatarow[row_st],
                row_st + 1,
                0,
                luckysheetFreezen.cutVolumn(Store.visibledatarow, row_st + 1),
                top
            ];
        } else {
            let scrollTop = $("#luckysheet-cell-main").scrollTop();
            row_st = luckysheet_searcharray(Store.visibledatarow, scrollTop);
            if(row_st == -1){
                row_st = 0;
            }

            top = Store.visibledatarow[row_st] - 2 - scrollTop + Store.columnHeaderHeight;
            freezenhorizontaldata = [
                Store.visibledatarow[row_st],
                row_st + 1,
                scrollTop,
                luckysheetFreezen.cutVolumn(Store.visibledatarow, row_st + 1),
                top
            ];
        }

        luckysheetFreezen.saveFreezen(freezenhorizontaldata, top, null, null);

        if (luckysheetFreezen.freezenverticaldata != null) {
            luckysheetFreezen.cancelFreezenVertical();
            luckysheetFreezen.createAssistCanvas();
            luckysheetrefreshgrid();
        }

        luckysheetFreezen.createFreezenHorizontal(freezenhorizontaldata, top);
        luckysheetFreezen.createAssistCanvas();
        luckysheetrefreshgrid();
    }
}

/**
 * 冻结首列
 * 若设置冻结的sheet不是当前sheet页，只设置参数不渲染
 * @param {Number | String} order 工作表索引
 */
export function frozenFirstColumn(order) {
    // store frozen
    luckysheetFreezen.saveFrozen("freezenColumn", order);

    // 冻结为当前sheet页
    if (!order || order == getSheetIndex(Store.currentSheetIndex)) {
        let freezenverticaldata, col_st, left;
        if (luckysheetFreezen.freezenRealFirstRowColumn) {
            col_st = 0;
            left = Store.visibledatacolumn[col_st] - 2 + Store.rowHeaderWidth;
            freezenverticaldata = [
                Store.visibledatacolumn[col_st],
                col_st + 1,
                0,
                luckysheetFreezen.cutVolumn(Store.visibledatacolumn, col_st + 1),
                left
            ];
        } else {
            let scrollLeft = $("#luckysheet-cell-main").scrollLeft();

            col_st = luckysheet_searcharray(Store.visibledatacolumn, scrollLeft);
            if(col_st == -1){
                col_st = 0;
            }

            left = Store.visibledatacolumn[col_st] - 2 - scrollLeft + Store.rowHeaderWidth;
            freezenverticaldata = [
                Store.visibledatacolumn[col_st],
                col_st + 1,
                scrollLeft,
                luckysheetFreezen.cutVolumn(Store.visibledatacolumn, col_st + 1),
                left
            ];
        }

        luckysheetFreezen.saveFreezen(null, null, freezenverticaldata, left);

        if (luckysheetFreezen.freezenhorizontaldata != null) {
            luckysheetFreezen.cancelFreezenHorizontal();
            luckysheetFreezen.createAssistCanvas();
            luckysheetrefreshgrid();
        }

        luckysheetFreezen.createFreezenVertical(freezenverticaldata, left);
        luckysheetFreezen.createAssistCanvas();
        luckysheetrefreshgrid();
    }
}

/**
 * 冻结行选区
 * @param {Object} range 行选区范围的focus单元格的行列值构成的对象；格式为{ row_focus:0, column_focus:0 }
 * @param {Number | String} order 工作表索引
 */
export function frozenRowRange(range, order) {
    const locale_frozen = locale().freezen;

    if (!range || (!range.hasOwnProperty('row_focus') && !formula.iscelldata(range))) {
        if(isEditMode()){
            alert(locale_frozen.noSeletionError);
        } else{
            tooltip.info(locale_frozen.noSeletionError, "");
        }
        return
    }

    if (typeof range === 'string' && formula.iscelldata(range)) {
        range = formula.getcellrange(range)
        range = {
            row_focus: range.row[0],
            column_focus: range.column[0]
        }
    }
    // store frozen
    luckysheetFreezen.saveFrozen("freezenRowRange", order, range);

    if (!order || order == getSheetIndex(Store.currentSheetIndex)) {
        let scrollTop = $("#luckysheet-cell-main").scrollTop();
        let row_st = luckysheet_searcharray(Store.visibledatarow, scrollTop);

        let row_focus = range.row_focus;
        if(row_focus > row_st){
            row_st = row_focus;
        }
        if(row_st == -1){
            row_st = 0;
        }

        let top = Store.visibledatarow[row_st] - 2 - scrollTop + Store.columnHeaderHeight;
        let freezenhorizontaldata = [
            Store.visibledatarow[row_st],
            row_st + 1,
            scrollTop,
            luckysheetFreezen.cutVolumn(Store.visibledatarow, row_st + 1),
            top
        ];
        luckysheetFreezen.saveFreezen(freezenhorizontaldata, top, null, null);

        if (luckysheetFreezen.freezenverticaldata != null) {
            luckysheetFreezen.cancelFreezenVertical();
            luckysheetFreezen.createAssistCanvas();
            luckysheetrefreshgrid();
        }

        luckysheetFreezen.createFreezenHorizontal(freezenhorizontaldata, top);
        luckysheetFreezen.createAssistCanvas();
        luckysheetrefreshgrid();
    }

}

/**
 * 冻结列选区
 * @param {Object} range 列选区范围的focus单元格的行列值构成的对象；格式为{ row_focus:0, column_focus:0 }
 * @param {Number | String} order 工作表索引
 */
export function frozenColumnRange(range, order) {
    const locale_frozen = locale().freezen;
    let isStringRange = typeof range === 'string' && formula.iscelldata(range);

    if (!range || (!range.hasOwnProperty('column_focus') && !isStringRange)) {
        if(isEditMode()){
            alert(locale_frozen.noSeletionError);
        } else{
            tooltip.info(locale_frozen.noSeletionError, "");
        }
        return
    }

    if (isStringRange) {
        range = formula.getcellrange(range)
        range = {
            row_focus: range.row[0],
            column_focus: range.column[0]
        }
    }
    // store frozen
    luckysheetFreezen.saveFrozen("freezenColumnRange", order, range);

    if (!order || order == getSheetIndex(Store.currentSheetIndex)) {
        let scrollLeft = $("#luckysheet-cell-main").scrollLeft();
        let col_st = luckysheet_searcharray(Store.visibledatacolumn, scrollLeft);

        let column_focus = range.column_focus;
        if(column_focus > col_st){
            col_st = column_focus;
        }
        if(col_st == -1){
            col_st = 0;
        }

        let left = Store.visibledatacolumn[col_st] - 2 - scrollLeft + Store.rowHeaderWidth;
        let freezenverticaldata = [
            Store.visibledatacolumn[col_st],
            col_st + 1,
            scrollLeft,
            luckysheetFreezen.cutVolumn(Store.visibledatacolumn, col_st + 1),
            left
        ];
        luckysheetFreezen.saveFreezen(null, null, freezenverticaldata, left);

        if (luckysheetFreezen.freezenhorizontaldata != null) {
            luckysheetFreezen.cancelFreezenHorizontal();
            luckysheetFreezen.createAssistCanvas();
            luckysheetrefreshgrid();
        }

        luckysheetFreezen.createFreezenVertical(freezenverticaldata, left);
        luckysheetFreezen.createAssistCanvas();
        luckysheetrefreshgrid();
    }
}

/**
 * 取消冻结
 * @param {Number | String} order
 */
export function cancelFrozen(order) {
    luckysheetFreezen.saveFrozen("freezenCancel", order);

    // 取消当前sheet冻结时，刷新canvas
    if (!order || order == getSheetIndex(Store.currentSheetIndex)) {
        if (luckysheetFreezen.freezenverticaldata != null) {
            luckysheetFreezen.cancelFreezenVertical();
        }
        if (luckysheetFreezen.freezenhorizontaldata != null) {
            luckysheetFreezen.cancelFreezenHorizontal();
        }
        luckysheetFreezen.createAssistCanvas();
        luckysheetrefreshgrid();
    }
}

/**
 * 冻结行操作。特别注意，只有在isRange设置为true的时候，才需要设置setting中的range，且与一般的range格式不同。
 * @param {Boolean} isRange 是否冻结行到选区 true-冻结行到选区  false-冻结首行
 * @param {Object} options 可选参数
 * @param {Object} options.range isRange为true的时候设置，开启冻结的单元格位置，格式为{ row_focus:0, column_focus:0 }，意为当前激活的单元格的行数和列数；默认从当前选区最后的一个选区中取得
 * @param {Number} options.order 工作表索引；默认值为当前工作表索引
 * @param {Function} options.success 操作结束的回调函数
 */
export function setHorizontalFrozen(isRange, options = {}) {
    let curSheetOrder = getSheetIndex(Store.currentSheetIndex);
    let {
        range,
        order = curSheetOrder,
        success
    } = { ...options };

    // 若已存在冻结，取消之前的冻结效果
    cancelFrozen(order);

    if (!isRange) {
        frozenFirstRow(order)
    } else { // 选区行冻结
        frozenRowRange(range, order);
    }

    if (success && typeof success === 'function') {
        success()
    }
}

/**
 * 冻结列操作。特别注意，只有在isRange设置为true的时候，才需要设置setting中的range，且与一般的range格式不同。
 * @param {Boolean} isRange 是否冻结列到选区 true-冻结列到选区  false-冻结首列
 * @param {Object} options 可选参数
 * @param {Object} options.range isRange为true的时候设置，开启冻结的单元格位置，格式为{ row_focus:0, column_focus:0 }，意为当前激活的单元格的行数和列数；默认从当前选区最后的一个选区中取得
 * @param {Number} options.order 工作表索引；默认值为当前工作表索引
 * @param {Function} options.success 操作结束的回调函数
 */
export function setVerticalFrozen(isRange, options = {}) {
    let curSheetOrder = getSheetIndex(Store.currentSheetIndex);
    let {
        range,
        order = curSheetOrder,
        success
    } = { ...options };

    // 若已存在冻结，取消之前的冻结效果
    cancelFrozen(order);

    if (!isRange) {
        frozenFirstColumn(order);
    } else {
        frozenColumnRange(range, order);
    }

    if (success && typeof success === 'function') {
        success()
    }
}

/**
 * 冻结行列操作。特别注意，只有在isRange设置为true的时候，才需要设置setting中的range，且与一般的range格式不同。
 * @param {Boolean} isRange 是否冻结行列到选区 true-冻结行列到选区  false-冻结首行列
 * @param {Object} options 可选参数
 * @param {Object} options.range isRange为true的时候设置，开启冻结的单元格位置，格式为{ row_focus:0, column_focus:0 }，意为当前激活的单元格的行数和列数；默认从当前选区最后的一个选区中取得
 * @param {Number} options.order 工作表索引；默认值为当前工作表索引
 * @param {Function} options.success 操作结束的回调函数
 */
export function setBothFrozen(isRange, options = {}) {
    let curSheetOrder = getSheetIndex(Store.currentSheetIndex);
    let {
        range,
        order = curSheetOrder,
        success
    } = { ...options };

    let isCurrentSheet = !order || order == getSheetIndex(Store.currentSheetIndex);
    const locale_frozen = locale().freezen;

    // 若已存在冻结，取消之前的冻结效果
    cancelFrozen(order);

    // 冻结首行列
    if (!isRange) {
        // store frozen
        luckysheetFreezen.saveFrozen("freezenRC", order)

        if (isCurrentSheet) {
            let scrollTop = $("#luckysheet-cell-main").scrollTop();
            let row_st = luckysheet_searcharray(Store.visibledatarow, scrollTop);
            if(row_st == -1){
                row_st = 0;
            }
            let top = Store.visibledatarow[row_st] - 2 - scrollTop + Store.columnHeaderHeight;
            let freezenhorizontaldata = [
                Store.visibledatarow[row_st],
                row_st + 1,
                scrollTop,
                luckysheetFreezen.cutVolumn(Store.visibledatarow, row_st + 1),
                top
            ];
            luckysheetFreezen.saveFreezen(freezenhorizontaldata, top, null, null);

            luckysheetFreezen.createFreezenHorizontal(freezenhorizontaldata, top);

            let scrollLeft = $("#luckysheet-cell-main").scrollLeft();
            let col_st = luckysheet_searcharray(Store.visibledatacolumn, scrollLeft);
            if(col_st == -1){
                col_st = 0;
            }
            let left = Store.visibledatacolumn[col_st] - 2 - scrollLeft + Store.rowHeaderWidth;
            let freezenverticaldata = [
                Store.visibledatacolumn[col_st],
                col_st + 1,
                scrollLeft,
                luckysheetFreezen.cutVolumn(Store.visibledatacolumn, col_st + 1),
                left
            ];
            luckysheetFreezen.saveFreezen(null, null, freezenverticaldata, left);

            luckysheetFreezen.createFreezenVertical(freezenverticaldata, left);

            luckysheetFreezen.createAssistCanvas();
            luckysheetrefreshgrid();
        }
    } else {   // 冻结行列到选区
        // store frozen
        luckysheetFreezen.saveFrozen("freezenRCRange", order, range)

        let isStringRange = typeof range === 'string' && formula.iscelldata(range);
        if (isCurrentSheet) {
            if ((!range || !(range.hasOwnProperty('column_focus') && range.hasOwnProperty('row_focus'))) && !isStringRange) {
                if(isEditMode()){
                    alert(locale_frozen.noSeletionError);
                } else{
                    tooltip.info(locale_frozen.noSeletionError, "");
                }
                return
            }

            if (isStringRange) {
                range = formula.getcellrange(range)
                range = {
                    row_focus: range.row[0],
                    column_focus: range.column[0]
                }
            }

            let scrollTop = $("#luckysheet-cell-main").scrollTop();
            let row_st = luckysheet_searcharray(Store.visibledatarow, scrollTop);

            let row_focus = range.row_focus;

            if(row_focus > row_st){
                row_st = row_focus;
            }

            if(row_st == -1){
                row_st = 0;
            }

            let top = Store.visibledatarow[row_st] - 2 - scrollTop + Store.columnHeaderHeight;
            let freezenhorizontaldata = [
                Store.visibledatarow[row_st],
                row_st + 1,
                scrollTop,
                luckysheetFreezen.cutVolumn(Store.visibledatarow, row_st + 1),
                top
            ];
            luckysheetFreezen.saveFreezen(freezenhorizontaldata, top, null, null);

            luckysheetFreezen.createFreezenHorizontal(freezenhorizontaldata, top);

            let scrollLeft = $("#luckysheet-cell-main").scrollLeft();
            let col_st = luckysheet_searcharray(Store.visibledatacolumn, scrollLeft);

            let column_focus = range.column_focus;

            if(column_focus > col_st){
                col_st = column_focus;
            }

            if(col_st == -1){
                col_st = 0;
            }

            let left = Store.visibledatacolumn[col_st] - 2 - scrollLeft + Store.rowHeaderWidth;
            let freezenverticaldata = [
                Store.visibledatacolumn[col_st],
                col_st + 1,
                scrollLeft,
                luckysheetFreezen.cutVolumn(Store.visibledatacolumn, col_st + 1),
                left
            ];
            luckysheetFreezen.saveFreezen(null, null, freezenverticaldata, left);

            luckysheetFreezen.createFreezenVertical(freezenverticaldata, left);

            luckysheetFreezen.createAssistCanvas();
            luckysheetrefreshgrid();
        }
    }
}

/**
 * 在第index行或列的位置，插入number行或列
 * @param {String} type 插入行或列 row-行  column-列
 * @param {Number} index 在第几行插入空白行，从0开始
 * @param {Object} options 可选参数
 * @param {Number} options.number 插入的空白行数；默认为 1
 * @param {Number} options.order 工作表索引；默认值为当前工作表索引
 * @param {Function} options.success 操作结束的回调函数
 */
export function insertRowOrColumn(type, index = 0, options = {}) {
    if(!isRealNum(index)){
        return tooltip.info('The index parameter is invalid.', '');
    }

    let curSheetOrder = getSheetIndex(Store.currentSheetIndex);
    let {
        number = 1,
        order = curSheetOrder,
        success
    } = {...options}

    let _locale = locale();
    let locale_info = _locale.info;
    if (!isRealNum(number)) {
        if(isEditMode()){
            alert(locale_info.tipInputNumber);
        } else{
            tooltip.info(locale_info.tipInputNumber, "");
        }
        return;
    }

    number = parseInt(number);
    if (number < 1 || number > 100) {
        if(isEditMode()){
            alert(locale_info.tipInputNumberLimit);
        } else{
            tooltip.info(locale_info.tipInputNumberLimit, "");
        }
        return;
    }

    // 默认在行上方增加行，列左侧增加列
    let sheetIndex;
    if(order){
        if(Store.luckysheetfile[order]){
            sheetIndex = Store.luckysheetfile[order].index;
        }
    }

    luckysheetextendtable(type, index, number, "lefttop", sheetIndex);

    if (success && typeof success === 'function') {
        success();
    }
}
/**
 * 在第index行或列的位置，插入number行或列
 * @param {String} type 插入行或列 row-行  column-列
 * @param {Number} index 在第几行插入空白行，从0开始
 * @param {Object} options 可选参数
 * @param {Number} options.number 插入的空白行数；默认为 1
 * @param {Number} options.order 工作表索引；默认值为当前工作表索引
 * @param {Function} options.success 操作结束的回调函数
 */
export function insertRowBottomOrColumnRight(type, index = 0, options = {}) {
    if(!isRealNum(index)){
        return tooltip.info('The index parameter is invalid.', '');
    }

    let curSheetOrder = getSheetIndex(Store.currentSheetIndex);
    let {
        number = 1,
        order = curSheetOrder,
        success
    } = {...options}

    let _locale = locale();
    let locale_info = _locale.info;
    if (!isRealNum(number)) {
        if(isEditMode()){
            alert(locale_info.tipInputNumber);
        } else{
            tooltip.info(locale_info.tipInputNumber, "");
        }
        return;
    }

    number = parseInt(number);
    if (number < 1 || number > 100) {
        if(isEditMode()){
            alert(locale_info.tipInputNumberLimit);
        } else{
            tooltip.info(locale_info.tipInputNumberLimit, "");
        }
        return;
    }

    // 默认在行上方增加行，列左侧增加列
    let sheetIndex;
    if(order){
        if(Store.luckysheetfile[order]){
            sheetIndex = Store.luckysheetfile[order].index;
        }
    }

    luckysheetextendtable(type, index, number, "rightbottom", sheetIndex);

    if (success && typeof success === 'function') {
        success();
    }
}
/**
 * 在第row行的位置，插入number行空白行
 * @param {Number} row 在第几行插入空白行，从0开始
 * @param {Object} options 可选参数
 * @param {Number} options.number 插入的空白行数；默认为 1
 * @param {Number} options.order 工作表索引；默认值为当前工作表索引
 * @param {Function} options.success 操作结束的回调函数
 */
export function insertRow(row = 0, options = {}) {
    insertRowOrColumn('row', row, options)
}
/**
 * 在第row行的位置，插入number行空白行
 * @param {Number} row 在第几行插入空白行，从0开始
 * @param {Object} options 可选参数
 * @param {Number} options.number 插入的空白行数；默认为 1
 * @param {Number} options.order 工作表索引；默认值为当前工作表索引
 * @param {Function} options.success 操作结束的回调函数
 */
export function insertRowBottom(row = 0, options = {}) {
    insertRowBottomOrColumnRight('row', row, options)
}
/**
 * 在第column列的位置，插入number列空白列
 * @param {Number} column 在第几列插入空白列，从0开始
 * @param {Object} options 可选参数
 * @param {Number} options.number 插入的空白列数；默认为 1
 * @param {Number} options.order 工作表索引；默认值为当前工作表索引
 * @param {Function} options.success 操作结束的回调函数
 */
export function insertColumn(column = 0, options = {}) {
    insertRowOrColumn('column', column, options)
}
/**
 * 在第column列的位置，插入number列空白列
 * @param {Number} column 在第几列插入空白列，从0开始
 * @param {Object} options 可选参数
 * @param {Number} options.number 插入的空白列数；默认为 1
 * @param {Number} options.order 工作表索引；默认值为当前工作表索引
 * @param {Function} options.success 操作结束的回调函数
 */
export function insertColumnRight(column = 0, options = {}) {
    insertRowBottomOrColumnRight('column', column, options)
}
/**
 * 删除指定的行或列。删除行列之后，行列的序号并不会变化，下面的行（右侧的列）会补充到上（左）面，注意观察数据是否被正确删除即可。
 * @param {String} type 删除行或列 row-行  column-列
 * @param {Number} startIndex 要删除的起始行或列
 * @param {Number} endIndex 要删除的结束行或列
 * @param {Object} options 可选参数
 * @param {Number} options.order 工作表索引；默认值为当前工作表索引
 * @param {Function} options.success 操作结束的回调函数
 */
export function deleteRowOrColumn(type, startIndex, endIndex, options = {}) {
    if (!isRealNum(startIndex) || !isRealNum(endIndex)) {
        return tooltip.info('Please enter the index for deleting rows or columns correctly.', '')
    }

    let curSheetOrder = getSheetIndex(Store.currentSheetIndex);
    let {
        order = curSheetOrder,
        success
    } = {...options}


    let sheetIndex;
    if(order){
        if(Store.luckysheetfile[order]){
            sheetIndex = Store.luckysheetfile[order].index;
        }
    }
    luckysheetdeletetable(type, startIndex, endIndex, sheetIndex);

    if (success && typeof success === 'function') {
        success()
    }
}

/**
 * 删除指定的行。
 * @param {Number} rowStart 要删除的起始行
 * @param {Number} rowEnd 要删除的结束行
 * @param {Object} options 可选参数
 * @param {Number} options.order 工作表索引；默认值为当前工作表索引
 * @param {Function} options.success 操作结束的回调函数
 */
export function deleteRow(rowStart, rowEnd, options = {}) {
    deleteRowOrColumn('row', rowStart, rowEnd, options)
}

/**
 * 删除指定的列。
 * @param {Number} columnStart 要删除的起始列
 * @param {Number} columnEnd 要删除的结束列
 * @param {Object} options 可选参数
 * @param {Number} options.order 工作表索引；默认值为当前工作表索引
 * @param {Function} options.success 操作结束的回调函数
 */
export function deleteColumn(columnStart, columnEnd, options = {}) {
    deleteRowOrColumn('column', columnStart, columnEnd, options)
}

/**
 * 隐藏行或列
 * @param {String} type 隐藏行或列  row-隐藏行  column-隐藏列
 * @param {Number} startIndex 起始行或列
 * @param {Number} endIndex 结束行或列
 * @param {Object} options 可选参数
 * @param {Number} options.order 工作表索引；默认值为当前工作表索引
 * @param {Function} options.success 操作结束的回调函数
 */
export function hideRowOrColumn(type, startIndex, endIndex, options = {}) {
    if (!isRealNum(startIndex) || !isRealNum(endIndex)) {
        return tooltip.info('Please enter the index for deleting rows or columns correctly.', '')
    }

    let curSheetOrder = getSheetIndex(Store.currentSheetIndex);
    let {
        order = curSheetOrder,
        saveParam = true,
        success
    } = {...options}

    let file = Store.luckysheetfile[order];
    let cfgKey = type === 'row' ? 'rowhidden': 'colhidden';
    let cfg = $.extend(true, {}, file.config);
    if(cfg[cfgKey] == null) {
        cfg[cfgKey] = {};
    }

    for (let i = startIndex; i <= endIndex; i++) {
        cfg[cfgKey][i] = 0;
    }

    //保存撤销
    if(Store.clearjfundo){
        let redo = {};
        redo["type"] = type === 'row' ? 'showHidRows' : 'showHidCols';
        redo["sheetIndex"] = file.index;
        redo["config"] = $.extend(true, {}, file.config);
        redo["curconfig"] = cfg;

        Store.jfundo.length  = 0;
        Store.jfredo.push(redo);
    }

    Store.luckysheetfile[order].config = cfg;

    if (saveParam) {
        server.saveParam("cg", file.index, cfg[cfgKey], { "k": cfgKey });
    }

    // 若操作sheet为当前sheet页，行高、列宽 刷新
    if (order == curSheetOrder) {
        //config
        Store.config = cfg;
        jfrefreshgrid_rhcw(Store.flowdata.length, Store.flowdata[0].length);
    }

    if (success && typeof success === 'function') {
        success();
    }
}

/**
 * 显示隐藏的行或列
 * @param {String} type 显示行或列  row-显示行  column-显示列
 * @param {Number} startIndex 起始行或列
 * @param {Number} endIndex 结束行或列
 * @param {Object} options 可选参数
 * @param {Number} options.order 工作表索引；默认值为当前工作表索引
 * @param {Function} options.success 操作结束的回调函数
 */
export function showRowOrColumn(type, startIndex, endIndex, options = {}) {
    if (!isRealNum(startIndex) || !isRealNum(endIndex)) {
        return tooltip.info('Please enter the index for deleting rows or columns correctly.', '')
    }

    let curSheetOrder = getSheetIndex(Store.currentSheetIndex);
    let {
        order = curSheetOrder,
        saveParam = true,
        success
    } = {...options}

    let file = Store.luckysheetfile[order];
    let cfgKey = type === 'row' ? 'rowhidden': 'colhidden';
    let cfg = $.extend(true, {}, file.config);
    if(cfg[cfgKey] == null) {
        return;
    }

    for (let i = startIndex; i <= endIndex; i++) {
        delete cfg[cfgKey][i];
    }

    //保存撤销
    if(Store.clearjfundo){
        let redo = {};
        redo["type"] = type === 'row' ? 'showHidRows' : 'showHidCols';
        redo["sheetIndex"] = file.index;
        redo["config"] = $.extend(true, {}, file.config);
        redo["curconfig"] = cfg;

        Store.jfundo.length  = 0;
        Store.jfredo.push(redo);
    }

    //config
    Store.luckysheetfile[order].config = Store.config;

    if (saveParam) {
        server.saveParam("cg", file.index, cfg[cfgKey], { "k": cfgKey });
    }

    // 若操作sheet为当前sheet页，行高、列宽 刷新
    if (order === curSheetOrder) {
        Store.config = cfg;
        jfrefreshgrid_rhcw(Store.flowdata.length, Store.flowdata[0].length);
    }

    if (success && typeof success === 'function') {
        success();
    }
}

/**
 * 隐藏行
 * @param {Number} startIndex 起始行
 * @param {Number} endIndex 结束行
 * @param {Object} options 可选参数
 * @param {Number} options.order 工作表索引；默认值为当前工作表索引
 * @param {Function} options.success 操作结束的回调函数
 */
export function hideRow(startIndex, endIndex, options = {}) {
    hideRowOrColumn('row', startIndex, endIndex, options);
}

/**
 * 显示行
 * @param {Number} startIndex 起始行
 * @param {Number} endIndex 结束行
 * @param {Object} options 可选参数
 * @param {Number} options.order 工作表索引；默认值为当前工作表索引
 * @param {Function} options.success 操作结束的回调函数
 */
export function showRow(startIndex, endIndex, options = {}) {
    showRowOrColumn('row', startIndex, endIndex, options);
}

/**
 * 隐藏列
 * @param {Number} startIndex 起始列
 * @param {Number} endIndex 结束列
 * @param {Object} options 可选参数
 * @param {Number} options.order 工作表索引；默认值为当前工作表索引
 * @param {Function} options.success 操作结束的回调函数
 */
export function hideColumn(startIndex, endIndex, options = {}) {
    hideRowOrColumn('column', startIndex, endIndex, options);
}

/**
 * 显示列
 * @param {Number} startIndex 起始列
 * @param {Number} endIndex 结束列
 * @param {Object} options 可选参数
 * @param {Number} options.order 工作表索引；默认值为当前工作表索引
 * @param {Function} options.success 操作结束的回调函数
 */
export function showColumn(startIndex, endIndex, options = {}) {
    showRowOrColumn('column', startIndex, endIndex, options);
}


/**
 * 设置指定行的高度。优先级最高，高于默认行高和用户自定义行高。
 * @param {Object} rowInfo 行数和高度对应关系
 * @param {Object} options 可选参数
 * @param {Number} options.order 工作表索引；默认值为当前工作表索引
 * @param {Function} options.success 操作结束的回调函数
 */
export function setRowHeight(rowInfo, options = {}) {
    if(getObjType(rowInfo) != 'object'){
        return tooltip.info("The rowInfo parameter is invalid.", "");
    }

    let {
        order = getSheetIndex(Store.currentSheetIndex),
        success
    } = {...options}

    let file = Store.luckysheetfile[order];

    if(file == null){
        return tooltip.info("The order parameter is invalid.", "");
    }

    let cfg = $.extend(true, {}, file.config);
    if(cfg['rowlen'] == null){
        cfg['rowlen'] = {};
    }

    for(let r in rowInfo){
        if(parseInt(r) >= 0){
            let len = rowInfo[r];

            if (len === 'auto') {
                cfg['rowlen'][parseInt(r)] = len
            } else {
                if(Number(len) >= 0){
                    cfg['rowlen'][parseInt(r)] = Number(len);
                }
            }
        }
    }

    file.config = cfg;

    server.saveParam("cg", file.index, cfg["rowlen"], { "k": "rowlen" });

    if(file.index == Store.currentSheetIndex){
        Store.config = cfg;
        jfrefreshgrid_rhcw(Store.flowdata.length, Store.flowdata[0].length);
    }

    if (success && typeof success === 'function') {
        success()
    }
}


/**
 * 设置指定列的宽度
 * @param {Object} columnInfo 行数和高度对应关系
 * @param {Object} options 可选参数
 * @param {Number} options.order 工作表索引；默认值为当前工作表索引
 * @param {Function} options.success 操作结束的回调函数
 */
export function setColumnWidth(columnInfo, options = {}) {
    if(getObjType(columnInfo) != 'object'){
        return tooltip.info("The columnInfo parameter is invalid.", "");
    }

    let {
        order = getSheetIndex(Store.currentSheetIndex),
        success
    } = {...options}

    let file = Store.luckysheetfile[order];

    if(file == null){
        return tooltip.info("The order parameter is invalid.", "");
    }

    let cfg = $.extend(true, {}, file.config);
    if(cfg['columnlen'] == null){
        cfg['columnlen'] = {};
    }

    for(let c in columnInfo){
        if(parseInt(c) >= 0){
            let len = columnInfo[c];

            if (len === 'auto') {
                cfg['columnlen'][parseInt(c)] = len
            } else {
                if(Number(len) >= 0){
                    cfg['columnlen'][parseInt(c)] = Number(len);
                }
            }
        }
    }

    file.config = cfg;

    server.saveParam("cg", file.index, cfg["columnlen"], { "k": "columnlen" });

    if(file.index == Store.currentSheetIndex){
        Store.config = cfg;
        jfrefreshgrid_rhcw(Store.flowdata.length, Store.flowdata[0].length);
    }

    if (success && typeof success === 'function') {
        success()
    }
}


/**
 * 获取指定工作表指定行的高度，得到行号和高度对应关系的对象
 * @param {Array} rowInfo 行号下标组成的数组；行号下标从0开始；
 * @param {Object} options 可选参数
 * @param {Number} options.order 工作表索引；默认值为当前工作表索引
 * @param {Function} options.success 操作结束的回调函数
 */
export function getRowHeight(rowInfo, options = {}) {
    if(getObjType(rowInfo) != 'array' || rowInfo.length == 0){
        return tooltip.info("The rowInfo parameter is invalid.", "");
    }

    let {
        order = getSheetIndex(Store.currentSheetIndex),
        success
    } = {...options}

    let file = Store.luckysheetfile[order];

    if(file == null){
        return tooltip.info("The order parameter is invalid.", "");
    }

    let cfg = $.extend(true, {}, file.config);
    let rowlen = cfg["rowlen"] || {};

    let rowlenObj = {};

    rowInfo.forEach((item) => {
        if(parseInt(item) >= 0){
            let size = rowlen[parseInt(item)] || Store.defaultrowlen;
            rowlenObj[parseInt(item)] = size;
        }
    })

    setTimeout(() => {
        if (success && typeof success === 'function') {
            success()
        }
    }, 1)

    return rowlenObj;
}


/**
 * 获取指定工作表指定列的宽度，得到列号和宽度对应关系的对象
 * @param {Array} columnInfo 行号下标组成的数组；行号下标从0开始；
 * @param {Object} options 可选参数
 * @param {Number} options.order 工作表索引；默认值为当前工作表索引
 * @param {Function} options.success 操作结束的回调函数
 */
export function getColumnWidth(columnInfo, options = {}) {
    if(getObjType(columnInfo) != 'array' || columnInfo.length == 0){
        return tooltip.info("The columnInfo parameter is invalid.", "");
    }

    let {
        order = getSheetIndex(Store.currentSheetIndex),
        success
    } = {...options}

    let file = Store.luckysheetfile[order];

    if(file == null){
        return tooltip.info("The order parameter is invalid.", "");
    }

    let cfg = $.extend(true, {}, file.config);
    let columnlen = cfg["columnlen"] || {};

    let columnlenObj = {};

    columnInfo.forEach((item) => {
        if(parseInt(item) >= 0){
            let size = columnlen[parseInt(item)] || Store.defaultcollen;
            columnlenObj[parseInt(item)] = size;
        }
    })

    setTimeout(() => {
        if (success && typeof success === 'function') {
            success()
        }
    }, 1)

    return columnlenObj;
}


/**
 * 获取工作表的默认行高
 * @param {Object} options 可选参数
 * @param {Number} options.order 工作表索引；默认值为当前工作表索引
 * @param {Function} options.success 操作结束的回调函数
 */
export function getDefaultRowHeight(options = {}) {
    let {
        order = getSheetIndex(Store.currentSheetIndex),
        success
    } = {...options}

    setTimeout(() => {
        if (success && typeof success === 'function') {
            success()
        }
    }, 1)

    // *返回指定的工作表默认行高，如果未配置就返回全局的默认行高
    return Store.luckysheetfile[order].defaultRowHeight || Store.defaultrowlen;
}


/**
 * 获取工作表的默认列宽
 * @param {Object} options 可选参数
 * @param {Number} options.order 工作表索引；默认值为当前工作表索引
 * @param {Function} options.success 操作结束的回调函数
 */
export function getDefaultColWidth(options = {}) {
    let {
        order = getSheetIndex(Store.currentSheetIndex),
        success
    } = {...options}

    setTimeout(() => {
        if (success && typeof success === 'function') {
            success()
        }
    }, 1)

    // *返回指定的工作表默认列宽，如果未配置就返回全局的默认列宽
    return Store.luckysheetfile[order].defaultColWidth || Store.defaultcollen;
}


/**
 * 返回当前选区对象的数组，可能存在多个选区。
 * 每个选区的格式为row/column信息组成的对象{row:[0,1],column:[0,1]}
 * @returns {Array}
 */
export function getRange() {
    let rangeArr = JSON.parse(JSON.stringify(Store.luckysheet_select_save));

    let result = [];

    for (let i = 0; i < rangeArr.length; i++) {
        let rangeItem = rangeArr[i];
        let temp = {
            row: rangeItem.row,
            column: rangeItem.column
        }
        result.push(temp)
    }

    return result;
}

/**
 * 返回表示指定区域内所有单元格位置的数组，区别getRange方法，该方法以cell单元格(而非某块连续的区域)为单位来组织选区的数据
 * @param   {Array}   range 可选参数，默认为当前选中区域
 * @returns {Array}   对象数组
 */
export function getRangeWithFlatten(range){
    range = range ||  getRange();

    let result = [];

    range.forEach(ele=>{
        // 这个data可能是个范围或者是单个cell
        let rs = ele.row;
        let cs = ele.column;
        for(let r = rs[0]; r <= rs[1]; r++){
            for(let c = cs[0]; c <= cs[1]; c++){
                // r c 当前的r和当前的c
                result.push({r,c});
            }
        }
    })
    return result;
}

/**
 * 返回表示指定区域内所有单元格内容的对象数组
 * @param   {Array}   range 可选参数，默认为当前选中区域扁平化后的对象，结构形如[{r:0,c:0},{r:0,c:1}...]
 * @returns {Array}   对象数组
 */
export function getRangeValuesWithFlatte(range){
    range = range || getRangeWithFlatten();

    let values = [];

    // 获取到的这个数据不是最新的数据
    range.forEach(item=> {
        values.push(Store.flowdata[item.r][item.c]);
    });
    return values;
}


/**
 * 返回对应当前选区的坐标字符串数组，可能存在多个选区。
 * 每个选区可能是单个单元格(如 A1)或多个单元格组成的矩形区域(如 D9:E12)
 * @returns {Array}
 */
export function getRangeAxis() {
    let result = [];
    let rangeArr = JSON.parse(JSON.stringify(Store.luckysheet_select_save));
    let sheetIndex = Store.currentSheetIndex;

    rangeArr.forEach(ele=>{
        let axisText = getRangetxt(sheetIndex, {column:ele.column,row:ele.row});
        result.push(axisText);
    })

    return result;
}

/**
 * 返回指定工作表指定范围的单元格二维数组数据，每个单元格为一个对象
 * @param {Object} options 可选参数
 * @param {Object | String} options.range 选区范围,支持选区的格式为"A1:B2"、"sheetName!A1:B2"或者{row:[0,1],column:[0,1]}，只能为单个选区；默认为当前选区
 * @param {Number} options.order 工作表索引；默认值为当前工作表索引
 */
export function getRangeValue(options = {}) {
    let curOrder = getSheetIndex(Store.currentSheetIndex);
    let {
        range,
        order = curOrder
    } = {...options}

    let file = Store.luckysheetfile[order];

    if (!range || typeof range === 'object') {
        return getdatabyselection(range, file.index);
    } else if (typeof range === 'string') {
        if (formula.iscelldata(range)) {
            return getdatabyselection(formula.getcellrange(range), file.index)
        } else {
            tooltip.info('The range is invalid, please check range parameter.', '')
        }
    }
}


/**
 * 复制指定工作表指定单元格区域的数据，返回包含`<table>`html格式的数据，可用于粘贴到excel中保持单元格样式。
 * @param {Object} options 可选参数
 * @param {Array | Object | String} options.range 选区范围
 * @param {order} options.order 工作表下标
 */
export function getRangeHtml(options = {}) {
    let {
        range = Store.luckysheet_select_save,
        order = getSheetIndex(Store.currentSheetIndex),
        success
    } = {...options}
    range = JSON.parse(JSON.stringify(range));

    if(getObjType(range) == 'string'){
        if(!formula.iscelldata(range)){
            return tooltip.info("The range parameter is invalid.", "");
        }

        let cellrange = formula.getcellrange(range);
        range = [{
            "row": cellrange.row,
            "column": cellrange.column
        }]
    }
    else if(getObjType(range) == 'object'){
        if(range.row == null || range.column == null){
            return tooltip.info("The range parameter is invalid.", "");
        }

        range = [{
            "row": range.row,
            "column": range.column
        }];
    }

    if(getObjType(range) != 'array'){
        return tooltip.info("The range parameter is invalid.", "");
    }

    let file = Store.luckysheetfile[order];

    if(file == null){
        return tooltip.info("The order parameter is invalid.", "");
    }

    //复制范围内包含部分合并单元格，提示
    let cfg = $.extend(true, {}, file.config);
    if (cfg["merge"] != null) {
        let has_PartMC = false;

        for (let s = 0; s < range.length; s++) {
            let r1 = range[s].row[0],
                r2 = range[s].row[1];
            let c1 = range[s].column[0],
                c2 = range[s].column[1];

            has_PartMC = hasPartMC(cfg, r1, r2, c1, c2);

            if (has_PartMC) {
                break;
            }
        }

        if (has_PartMC) {
            return tooltip.info("Cannot perform this operation on partially merged cells", "");
        }
    }

    //多重选区 有条件格式时 提示
    let cdformat = $.extend(true, [], file.luckysheet_conditionformat_save);
    if (range.length > 1 && cdformat.length > 0) {
        let hasCF = false;
        let cf_compute = conditionformat.getComputeMap(file.index);

        for (let s = 0; s < range.length; s++) {
            let r1 = range[s].row[0],
                r2 = range[s].row[1];
            let c1 = range[s].column[0],
                c2 = range[s].column[1];

            for (let r = r1; r <= r2; r++) {
                for (let c = c1; c <= c2; c++) {
                    if (conditionformat.checksCF(r, c, cf_compute) != null) {
                        hasCF = true;
                        break;
                    }
                }

                if (hasCF) {
                    break;
                }
            }

            if (hasCF) {
                break;
            }
        }

        if (hasCF) {
            return tooltip.info("Cannot perform this operation on multiple selection areas, please select a single area", "");
        }
    }

    //多重选区 行不一样且列不一样时 提示
    if (range.length > 1) {
        let isSameRow = true,
            str_r = range[0].row[0],
            end_r = range[0].row[1];
        let isSameCol = true,
            str_c = range[0].column[0],
            end_c = range[0].column[1];

        for (let s = 1; s < range.length; s++) {
            if (range[s].row[0] != str_r || range[s].row[1] != end_r) {
                isSameRow = false;
            }

            if (range[s].column[0] != str_c || range[s].column[1] != end_c) {
                isSameCol = false;
            }
        }

        if ((!isSameRow && !isSameCol) || selectIsOverlap(range)) {
            return tooltip.info("Cannot perform this operation on multiple selection areas, please select a single area", "");
        }
    }

    let rowIndexArr = [], colIndexArr = [];

    for(let s = 0; s < range.length; s++){
        let r1 = range[s].row[0],
            r2 = range[s].row[1];
        let c1 = range[s].column[0],
            c2 = range[s].column[1];

        for(let r = r1; r <= r2; r++){
            if (cfg["rowhidden"] != null && cfg["rowhidden"][r] != null) {
                continue;
            }

            if(!rowIndexArr.includes(r)){
                rowIndexArr.push(r);
            }

            for(let c = c1; c <= c2; c++){
                if (cfg["colhidden"] != null && cfg["colhidden"][c] != null) {
                    continue;
                }

                if(!colIndexArr.includes(c)){
                    colIndexArr.push(c);
                }
            }
        }
    }

    let borderInfoCompute;
    if(cfg["borderInfo"] && cfg["borderInfo"].length > 0){ //边框
        borderInfoCompute = getBorderInfoCompute(file.index);
    }

    let d = file.data;
    if(d == null || d.length == 0){
        d = sheetmanage.buildGridData(file);
    }

    let cpdata = "";
    let colgroup = "";

    rowIndexArr = rowIndexArr.sort((a, b) => a - b);
    colIndexArr = colIndexArr.sort((a, b) => a - b);

    for (let i = 0; i < rowIndexArr.length; i++) {
        let r = rowIndexArr[i];

        if (cfg["rowhidden"] != null && cfg["rowhidden"][r] != null) {
            continue;
        }

        cpdata += '<tr>';

        for (let j = 0; j < colIndexArr.length; j++) {
            let c = colIndexArr[j];

            if (cfg["colhidden"] != null && cfg["colhidden"][c] != null) {
                continue;
            }

            let column = '<td ${span} style="${style}">';

            if (d[r] != null && d[r][c] != null) {
                let style = "", span = "";

                if(r == rowIndexArr[0]){
                    if(cfg["columnlen"] == null || cfg["columnlen"][c.toString()] == null){
                        colgroup += '<colgroup width="72px"></colgroup>';
                    }
                    else {
                        colgroup += '<colgroup width="'+ cfg["columnlen"][c.toString()] +'px"></colgroup>';
                    }
                }

                if(c == colIndexArr[0]){
                    if(cfg["rowlen"] == null || cfg["rowlen"][r.toString()] == null){
                        style += 'height:19px;';
                    }
                    else {
                        style += 'height:'+ cfg["rowlen"][r.toString()] + 'px;';
                    }
                }

                let reg = /^(w|W)((0?)|(0\.0+))$/;
                let c_value;
                if(d[r][c].ct != null && d[r][c].ct.fa != null && d[r][c].ct.fa.match(reg)){
                    c_value = getcellvalue(r, c, d);
                }
                else{
                    c_value = getcellvalue(r, c, d, "m");
                }

                style += menuButton.getStyleByCell(d, r, c);

                if(getObjType(d[r][c]) == "object" && ("mc" in d[r][c])){
                    if("rs" in d[r][c]["mc"]){
                        span = 'rowspan="'+ d[r][c]["mc"].rs +'" colspan="'+ d[r][c]["mc"].cs +'"';

                        //边框
                        if(borderInfoCompute && borderInfoCompute[r + "_" + c]){
                            let bl_obj = { "color": {}, "style": {} },
                                br_obj = { "color": {}, "style": {} },
                                bt_obj = { "color": {}, "style": {} },
                                bb_obj = { "color": {}, "style": {} };

                            for(let bd_r = r; bd_r < (r + d[r][c]["mc"].rs); bd_r++){
                                for(let bd_c = c; bd_c < (c + d[r][c]["mc"].cs); bd_c++){
                                    if(bd_r == r && borderInfoCompute[bd_r + "_" + bd_c] && borderInfoCompute[bd_r + "_" + bd_c].t){
                                        let linetype = borderInfoCompute[bd_r + "_" + bd_c].t.style;
                                        let bcolor = borderInfoCompute[bd_r + "_" + bd_c].t.color;

                                        if(bt_obj["style"][linetype] == null){
                                            bt_obj["style"][linetype] = 1;
                                        }
                                        else{
                                            bt_obj["style"][linetype] = bt_obj["style"][linetype] + 1;
                                        }

                                        if(bt_obj["color"][bcolor] == null){
                                            bt_obj["color"][bcolor] = 1;
                                        }
                                        else{
                                            bt_obj["color"][bcolor] = bt_obj["color"][bcolor] + 1;
                                        }
                                    }

                                    if(bd_r == (r + d[r][c]["mc"].rs - 1) && borderInfoCompute[bd_r + "_" + bd_c] && borderInfoCompute[bd_r + "_" + bd_c].b){
                                        let linetype = borderInfoCompute[bd_r + "_" + bd_c].b.style;
                                        let bcolor = borderInfoCompute[bd_r + "_" + bd_c].b.color;

                                        if(bb_obj["style"][linetype] == null){
                                            bb_obj["style"][linetype] = 1;
                                        }
                                        else{
                                            bb_obj["style"][linetype] = bb_obj["style"][linetype] + 1;
                                        }

                                        if(bb_obj["color"][bcolor] == null){
                                            bb_obj["color"][bcolor] = 1;
                                        }
                                        else{
                                            bb_obj["color"][bcolor] = bb_obj["color"][bcolor] + 1;
                                        }
                                    }

                                    if(bd_c == c && borderInfoCompute[bd_r + "_" + bd_c] && borderInfoCompute[bd_r + "_" + bd_c].l){
                                        let linetype = borderInfoCompute[r + "_" + c].l.style;
                                        let bcolor = borderInfoCompute[bd_r + "_" + bd_c].l.color;

                                        if(bl_obj["style"][linetype] == null){
                                            bl_obj["style"][linetype] = 1;
                                        }
                                        else{
                                            bl_obj["style"][linetype] = bl_obj["style"][linetype] + 1;
                                        }

                                        if(bl_obj["color"][bcolor] == null){
                                            bl_obj["color"][bcolor] = 1;
                                        }
                                        else{
                                            bl_obj["color"][bcolor] = bl_obj["color"][bcolor] + 1;
                                        }
                                    }

                                    if(bd_c == (c + d[r][c]["mc"].cs - 1) && borderInfoCompute[bd_r + "_" + bd_c] && borderInfoCompute[bd_r + "_" + bd_c].r){
                                        let linetype = borderInfoCompute[bd_r + "_" + bd_c].r.style;
                                        let bcolor = borderInfoCompute[bd_r + "_" + bd_c].r.color;

                                        if(br_obj["style"][linetype] == null){
                                            br_obj["style"][linetype] = 1;
                                        }
                                        else{
                                            br_obj["style"][linetype] = br_obj["style"][linetype] + 1;
                                        }

                                        if(br_obj["color"][bcolor] == null){
                                            br_obj["color"][bcolor] = 1;
                                        }
                                        else{
                                            br_obj["color"][bcolor] = br_obj["color"][bcolor] + 1;
                                        }
                                    }
                                }
                            }

                            let rowlen = d[r][c]["mc"].rs, collen = d[r][c]["mc"].cs;

                            if(JSON.stringify(bl_obj).length > 23){
                                let bl_color = null, bl_style = null;

                                for(let x in bl_obj.color){
                                    if(bl_obj.color[x] >= (rowlen / 2)){
                                        bl_color = x;
                                    }
                                }

                                for(let x in bl_obj.style){
                                    if(bl_obj.style[x] >= (rowlen / 2)){
                                        bl_style = x;
                                    }
                                }

                                if(bl_color != null && bl_style != null){
                                    style += "border-left:" + selection.getHtmlBorderStyle(bl_style, bl_color);
                                }
                            }

                            if(JSON.stringify(br_obj).length > 23){
                                let br_color = null, br_style = null;

                                for(let x in br_obj.color){
                                    if(br_obj.color[x] >= (rowlen / 2)){
                                        br_color = x;
                                    }
                                }

                                for(let x in br_obj.style){
                                    if(br_obj.style[x] >= (rowlen / 2)){
                                        br_style = x;
                                    }
                                }

                                if(br_color != null && br_style != null){
                                    style += "border-right:" + selection.getHtmlBorderStyle(br_style, br_color);
                                }
                            }

                            if(JSON.stringify(bt_obj).length > 23){
                                let bt_color = null, bt_style = null;

                                for(let x in bt_obj.color){
                                    if(bt_obj.color[x] >= (collen / 2)){
                                        bt_color = x;
                                    }
                                }

                                for(let x in bt_obj.style){
                                    if(bt_obj.style[x] >= (collen / 2)){
                                        bt_style = x;
                                    }
                                }

                                if(bt_color != null && bt_style != null){
                                    style += "border-top:" + selection.getHtmlBorderStyle(bt_style, bt_color);
                                }
                            }

                            if(JSON.stringify(bb_obj).length > 23){
                                let bb_color = null, bb_style = null;

                                for(let x in bb_obj.color){
                                    if(bb_obj.color[x] >= (collen / 2)){
                                        bb_color = x;
                                    }
                                }

                                for(let x in bb_obj.style){
                                    if(bb_obj.style[x] >= (collen / 2)){
                                        bb_style = x;
                                    }
                                }

                                if(bb_color != null && bb_style != null){
                                    style += "border-bottom:" + selection.getHtmlBorderStyle(bb_style, bb_color);
                                }
                            }
                        }
                    }
                    else{
                        continue;
                    }
                }
                else{
                    //边框
                    if(borderInfoCompute && borderInfoCompute[r + "_" + c]){
                        //左边框
                        if(borderInfoCompute[r + "_" + c].l){
                            let linetype = borderInfoCompute[r + "_" + c].l.style;
                            let bcolor = borderInfoCompute[r + "_" + c].l.color;
                            style += "border-left:" + selection.getHtmlBorderStyle(linetype, bcolor);
                        }

                        //右边框
                        if(borderInfoCompute[r + "_" + c].r){
                            let linetype = borderInfoCompute[r + "_" + c].r.style;
                            let bcolor = borderInfoCompute[r + "_" + c].r.color;
                            style += "border-right:" + selection.getHtmlBorderStyle(linetype, bcolor);
                        }

                        //下边框
                        if(borderInfoCompute[r + "_" + c].b){
                            let linetype = borderInfoCompute[r + "_" + c].b.style;
                            let bcolor = borderInfoCompute[r + "_" + c].b.color;
                            style += "border-bottom:" + selection.getHtmlBorderStyle(linetype, bcolor);
                        }

                        //上边框
                        if(borderInfoCompute[r + "_" + c].t){
                            let linetype = borderInfoCompute[r + "_" + c].t.style;
                            let bcolor = borderInfoCompute[r + "_" + c].t.color;
                            style += "border-top:" + selection.getHtmlBorderStyle(linetype, bcolor);
                        }
                    }
                }

                column = replaceHtml(column, {"style": style, "span": span});

                if(c_value == null){
                    c_value = getcellvalue(r, c, d);
                }

                if(c_value == null){
                    c_value = " ";
                }

                column += c_value;
            }
            else {
                let style = "";

                //边框
                if(borderInfoCompute && borderInfoCompute[r + "_" + c]){
                    //左边框
                    if(borderInfoCompute[r + "_" + c].l){
                        let linetype = borderInfoCompute[r + "_" + c].l.style;
                        let bcolor = borderInfoCompute[r + "_" + c].l.color;
                        style += "border-left:" + selection.getHtmlBorderStyle(linetype, bcolor);
                    }

                    //右边框
                    if(borderInfoCompute[r + "_" + c].r){
                        let linetype = borderInfoCompute[r + "_" + c].r.style;
                        let bcolor = borderInfoCompute[r + "_" + c].r.color;
                        style += "border-right:" + selection.getHtmlBorderStyle(linetype, bcolor);
                    }

                    //下边框
                    if(borderInfoCompute[r + "_" + c].b){
                        let linetype = borderInfoCompute[r + "_" + c].b.style;
                        let bcolor = borderInfoCompute[r + "_" + c].b.color;
                        style += "border-bottom:" + selection.getHtmlBorderStyle(linetype, bcolor);
                    }

                    //上边框
                    if(borderInfoCompute[r + "_" + c].t){
                        let linetype = borderInfoCompute[r + "_" + c].t.style;
                        let bcolor = borderInfoCompute[r + "_" + c].t.color;
                        style += "border-top:" + selection.getHtmlBorderStyle(linetype, bcolor);
                    }
                }

                column += "";

                if(r == rowIndexArr[0]){
                    if(cfg["columnlen"] == null || cfg["columnlen"][c.toString()] == null){
                        colgroup += '<colgroup width="72px"></colgroup>';
                    }
                    else {
                        colgroup += '<colgroup width="'+ cfg["columnlen"][c.toString()] +'px"></colgroup>';
                    }
                }

                if(c == colIndexArr[0]){
                    if(cfg["rowlen"] == null || cfg["rowlen"][r.toString()] == null){
                        style += 'height:19px;';
                    }
                    else {
                        style += 'height:'+ cfg["rowlen"][r.toString()] + 'px;';
                    }
                }

                column = replaceHtml(column, {"style": style, "span": ""});
                column += " ";
            }

            column += '</td>';
            cpdata += column;
        }

        cpdata += "</tr>";
    }

    cpdata = '<table data-type="luckysheet_copy_action_table">' + colgroup + cpdata + '</table>';

    return cpdata;
}


/**
 * 复制指定工作表指定单元格区域的数据，返回一维、二维或者自定义行列数的二维数组的数据。只有在dimensional设置为custom的时候，才需要设置setting中的row和column
 * @param {String} dimensional 数组维度。可选值为：oneDimensional-一维数组；twoDimensional-二维数组； custom-自定义行列数的二维数组
 * @param {Object} options 可选参数
 * @param {Number} options.row dimensional为custom的时候设置，多维数组的行数
 * @param {Number} options.column dimensional为custom的时候设置，多维数组的列数
 * @param {Object | String} options.range 选区范围,支持选区的格式为"A1:B2"、"sheetName!A1:B2"或者{row:[0,1],column:[0,1]}，只能为单个选区；默认为当前选区
 * @param {Number} options.order 工作表索引；默认值为当前工作表索引
 */
export function getRangeArray(dimensional, options = {}) {
    let dimensionalValues = ['oneDimensional', 'twoDimensional'];

    if(!dimensionalValues.includes(dimensional)){
        return tooltip.info("The dimensional parameter is invalid.", "");
    }

    let {
        range = Store.luckysheet_select_save[Store.luckysheet_select_save.length - 1],
        order = getSheetIndex(Store.currentSheetIndex),
    } = {...options}

    let file = Store.luckysheetfile[order];

    if(file == null){
        return tooltip.info("The order parameter is invalid.", "");
    }

    if(getObjType(range) == 'string'){
        if(!formula.iscelldata(range)){
            return tooltip.info("The range parameter is invalid.", "");
        }

        range = formula.getcellrange(range);
    }

    if(getObjType(range) != 'object' || range.row == null || range.column == null){
        return tooltip.info("The range parameter is invalid.", "");
    }

    let r1 = range.row[0],
        r2 = range.row[1];
    let c1 = range.column[0],
        c2 = range.column[1];

    //复制范围内包含部分合并单元格，提示
    let cfg = $.extend(true, {}, file.config);
    if(cfg["merge"] != null){
        let has_PartMC = hasPartMC(cfg, r1, r2, c1, c2);

        if(has_PartMC){
            return tooltip.info("Cannot perform this operation on partially merged cells", "");
        }
    }

    let data = file.data;
    if(data == null || data.length == 0){
        data = sheetmanage.buildGridData(file);
    }

    let dataArr = [];

    if(dimensional == 'oneDimensional'){//一维数组
        for(let r = r1; r <= r2; r++){
            for(let c = c1; c <= c2; c++){
                let cell = data[r][c];

                if(cell == null || cell.v == null){
                    dataArr.push(null);
                }
                else{
                    dataArr.push(cell.v);
                }
            }
        }
    }
    else if(dimensional == 'twoDimensional'){
        for(let r = r1; r <= r2; r++){
            let row = [];

            for(let c = c1; c <= c2; c++){
                let cell = data[r][c];

                if(cell == null || cell.v == null){
                    row.push(null);
                }
                else{
                    row.push(cell.v);
                }
            }

            dataArr.push(row);
        }
    }

    return dataArr;
}

/**
 * 复制指定工作表指定单元格区域的数据，返回json格式的数据
 * @param {Boolean} isFirstRowTitle 是否首行为标题
 * @param {Object} options 可选参数
 * @param {Object | String} options.range 选区范围,支持选区的格式为"A1:B2"、"sheetName!A1:B2"或者{row:[0,1],column:[0,1]}，只能为单个选区；默认为当前选区
 * @param {Number} options.order 工作表索引；默认值为当前工作表索引
 */
export function getRangeJson(isFirstRowTitle, options = {}) {
    let curRange = Store.luckysheet_select_save[0];
    let curSheetOrder = getSheetIndex(Store.currentSheetIndex);
    let {
        range = curRange,
        order = curSheetOrder
    } = {...options}
    let file = Store.luckysheetfile[order];
    let config = file.config;

    if (range && typeof range === 'string' && formula.iscelldata(range)) {
        range = formula.getcellrange(range)
    }

    if (!range || range.length > 1) {
        if(isEditMode()){
            alert(locale_drag.noMulti);
        } else{
            tooltip.info(locale_drag.noMulti, "");
        }
        return;
    }

    //复制范围内包含部分合并单元格，提示
    if(config["merge"] != null) {
        let has_PartMC = false;
        let r1 = range.row[0],
        r2 = range.row[1],
        c1 = range.column[0],
        c2 = range.column[1];
        has_PartMC = hasPartMC(config, r1, r2, c1, c2);

        if(has_PartMC){
            if(isEditMode()){
                alert(locale().drag.noPartMerge);
            } else{
                tooltip.info(locale().drag.noPartMerge, "");
            }
            return;
        }
    }
    let getdata = getdatabyselection(range, file.index);
    let arr = [];
    if (getdata.length === 0) {
        return;
    }
    if (isFirstRowTitle) {
        if (getdata.length === 1) {
            let obj = {};
            for (let i = 0; i < getdata[0].length; i++) {
                obj[getcellvalue(0, i, getdata)] = "";
            }
            arr.push(obj);
        } else {
            for (let r = 1; r < getdata.length; r++) {
                let obj = {};
                for (let c = 0; c < getdata[0].length; c++) {
                    if(getcellvalue(0, c, getdata) == undefined){
                        obj[""] = getcellvalue(r, c, getdata);
                    }else{
                        obj[getcellvalue(0, c, getdata)] = getcellvalue(r, c, getdata);
                    }
                }
                arr.push(obj);
            }
        }
    } else {
        let st = range["column"][0];
        for (let r = 0; r < getdata.length; r++) {
            let obj = {};
            for (let c = 0; c < getdata[0].length; c++) {
                obj[chatatABC(c + st)] = getcellvalue(r, c, getdata);
            }
            arr.push(obj);
        }
    }
    // selection.copybyformat(new Event('click'), JSON.stringify(arr));
    return arr;
}

/**
 *
 * @param {String} type 对角线还是对角线偏移 "normal"-对角线  "anti"-反对角线
"offset"-对角线偏移
 * @param {Object} options 可选参数
 * @param {Number} options.column type为offset的时候设置，对角偏移的列数
 * @param {Object | String} options.range 选区范围,支持选区的格式为"A1:B2"、"sheetName!A1:B2"或者{row:[0,1],column:[0,1]}，只能为单个选区；默认为当前选区
 * @param {Number} options.order 工作表索引；默认值为当前工作表索引
 */
export function getRangeDiagonal(type, options = {}) {
    let typeValues = ['normal', 'anti', 'offset'];
    if (typeValues.indexOf(type) < 0) {
        return tooltip.info('The type parameter must be included in [\'normal\', \'anti\', \'offset\']', '')
    }

    let curSheetOrder = getSheetIndex(Store.currentSheetIndex);
    let curRange = JSON.parse(JSON.stringify(Store.luckysheet_select_save));
    let {
        column = 1,
        range = curRange,
        order = curSheetOrder
    } = {...options}

    let file = Store.luckysheetfile[order];
    let config = file.config;

    if (range && typeof range === 'string' && formula.iscelldata(range)) {
        range = formula.getcellrange(range)
    }

    if (!range || range.length > 1) {
        if(isEditMode()){
            alert(locale().drag.noMulti);
        } else{
            tooltip.info(locale().drag.noMulti, "");
        }
        return;
    }

    //复制范围内包含部分合并单元格，提示
    if(config["merge"] != null) {
        let has_PartMC = false;
        let r1 = range[0].row[0],
        r2 = range[0].row[1],
        c1 = range[0].column[0],
        c2 = range[0].column[1];
        has_PartMC = hasPartMC(config, r1, r2, c1, c2);

        if(has_PartMC){
            if(isEditMode()){
                alert(locale().drag.noPartMerge);
            } else{
                tooltip.info(locale().drag.noPartMerge, "");
            }
            return;
        }
    }
    let getdata = getdatabyselection(range, order);
    let arr = [];
    if (getdata.length === 0) {
        return;
    }

    let clen = getdata[0].length;
    switch (type) {
        case 'normal':
            for (let r = 0; r < getdata.length; r++) {
                if (r >= clen) {
                    break;
                }
                arr.push(getdata[r][r]);
            }
            break;
        case 'anti':
            for (let r = 0; r < getdata.length; r++) {
                if (r >= clen) {
                    break;
                }
                arr.push(getdata[r][clen - r - 1]);
            }
            break;
        case 'offset':
            if(column.toString() == "NaN"){
                if(isEditMode()){
                    alert(locale().drag.inputCorrect);
                } else{
                    tooltip.info(locale().drag.inputCorrect, "");
                }
                return;
            }

            if(column < 0){
                if(isEditMode()){
                    alert(locale().drag.offsetColumnLessZero);
                } else{
                    tooltip.info(locale().drag.offsetColumnLessZero, "");
                }
                return;
            }

            for (let r = 0; r < getdata.length; r++) {
                if (r + column >= clen) {
                    break;
                }
                arr.push(getdata[r][r + column]);
            }
            break;
    }
    selection.copybyformat(new Event(), JSON.stringify(arr));
}

/**
 * 复制指定工作表指定单元格区域的数据，返回布尔值的数据
 * @param {Object} options 可选参数
 * @param {Object | String} options.range 选区范围,支持选区的格式为"A1:B2"、"sheetName!A1:B2"或者{row:[0,1],column:[0,1]}，只能为单个选区；默认为当前选区
 * @param {Number} options.order 工作表索引；默认值为当前工作表索引
 */
export function getRangeBoolean(options = {}) {
    let curSheetOrder = getSheetIndex(Store.currentSheetIndex);
    let curRange = JSON.parse(JSON.stringify(Store.luckysheet_select_save));
    let {
        range = curRange,
        order = curSheetOrder
    } = {...options}

    let file = Store.luckysheetfile[order];
    let config = file.config;

    if (range && typeof range === 'string' && formula.iscelldata(range)) {
        range = formula.getcellrange(range)
    }

    if (!range || range.length > 1) {
        if(isEditMode()){
            alert(locale().drag.noMulti);
        } else{
            tooltip.info(locale().drag.noMulti, "");
        }
        return;
    }

    //复制范围内包含部分合并单元格，提示
    if(config["merge"] != null) {
        let has_PartMC = false;
        let r1 = range[0].row[0],
        r2 = range[0].row[1],
        c1 = range[0].column[0],
        c2 = range[0].column[1];
        has_PartMC = hasPartMC(config, r1, r2, c1, c2);

        if(has_PartMC){
            if(isEditMode()){
                alert(locale().drag.noPartMerge);
            } else{
                tooltip.info(locale().drag.noPartMerge, "");
            }
            return;
        }
    }
    let getdata = getdatabyselection(range, order);
    let arr = [];
    if (getdata.length === 0) {
        return;
    }
    for (let r = 0; r < getdata.length; r++) {
        let a = [];
        for (let c = 0; c < getdata[0].length; c++) {
            let bool = false;

            let v;
            if(getObjType(getdata[r][c]) == "object"){
                v = getdata[r][c].v;
            } else{
                v = getdata[r][c];
            }

            if (v == null || v == "") {
                bool = false;
            } else {
                v = parseInt(v);
                if (v == null || v > 0) {
                    bool = true;
                } else {
                    bool = false;
                }
            }
            a.push(bool);
        }
        arr.push(a);
    }

    selection.copybyformat(event, JSON.stringify(arr));
}


/**
 * 指定工作表选中一个或多个选区为选中状态并选择是否高亮，支持多种格式设置。
 * @param {Array | Object | String} range 选区范围
 * @param {Object} options 可选参数
 * @param {Boolean} options.show 是否显示高亮选中效果；默认值为 `true`
 * @param {Number} options.order 工作表下标；默认值为当前工作表下标
 * @param {Function} options.success 操作结束的回调函数
 */
export function setRangeShow(range, options = {}) {
    if(getObjType(range) == 'string'){
        if(!formula.iscelldata(range)){
            return tooltip.info("The range parameter is invalid.", "");
        }

        let cellrange = formula.getcellrange(range);
        range = [{
            "row": cellrange.row,
            "column": cellrange.column
        }]
    }
    else if(getObjType(range) == 'object'){
        if(range.row == null || range.column == null){
            return tooltip.info("The range parameter is invalid.", "");
        }

        range = [{
            "row": range.row,
            "column": range.column
        }];
    }

    if(getObjType(range) == 'array'){
        for(let i = 0; i < range.length; i++){
            if(getObjType(range[i]) === 'string'){
                if(!formula.iscelldata(range[i])){
                    return tooltip.info("The range parameter is invalid.", "");
                }
                let cellrange = formula.getcellrange(range[i]);
                range[i] = {
                    "row": cellrange.row,
                    "column": cellrange.column
                }
            }
            else if(getObjType(range) == 'object'){
                if(range.row == null || range.column == null){
                    return tooltip.info("The range parameter is invalid.", "");
                }
                range = {
                    "row": range.row,
                    "column": range.column
                };
            }
        }
    }

    if(getObjType(range) != 'array'){
        return tooltip.info("The range parameter is invalid.", "");
    }

    let {
        show = true,
        order = getSheetIndex(Store.currentSheetIndex),
        success
    } = {...options}

    let file = Store.luckysheetfile[order];

    if(file == null){
        return tooltip.info("The order parameter is invalid.", "");
    }

    for(let i = 0; i < range.length; i++){
        let changeparam = menuButton.mergeMoveMain(range[i].column, range[i].row, range[i]);
        if(changeparam) {
            range[i] = {
                "row": changeparam[1],
                "column": changeparam[0]
            }
        }
    }

    file.luckysheet_select_save = range;

    if(file.index == Store.currentSheetIndex){
        Store.luckysheet_select_save = range;
        selectHightlightShow();

        if(!show){
            $("#luckysheet-cell-selected-boxs").hide();
            $("#luckysheet-cell-selected-focus").hide();
            $("#luckysheet-row-count-show").hide();
            $("#luckysheet-column-count-show").hide();
            $("#luckysheet-rows-h-selected").empty();
            $("#luckysheet-cols-h-selected").empty();
        }
    }

    if (success && typeof success === 'function') {
        success();
    }
}


/**
 * 将一个单元格数组数据赋值到指定的区域，数据格式同getRangeValue方法取到的数据。
 * @param {Array[Array]} data 要赋值的单元格二维数组数据，每个单元格的值，可以为字符串或数字，或为符合Luckysheet格式的对象
 * @param {Object} options 可选参数
 * @param {Object | String} options.range 选区范围,支持选区的格式为"A1:B2"、"sheetName!A1:B2"或者{row:[0,1],column:[0,1]}，只能为单个选区；默认为当前选区
 * @param {Boolean} options.isRefresh 是否刷新界面；默认为true
 * @param {Number} options.order 工作表索引；默认值为当前工作表索引
 * @param {Function} options.success 操作结束的回调函数
 */
export function setRangeValue(data, options = {}) {
    let curSheetOrder = getSheetIndex(Store.currentSheetIndex);
    let curRange = Store.luckysheet_select_save[Store.luckysheet_select_save.length - 1];
    let {
        range = curRange,
        isRefresh = true,
        order = curSheetOrder,
        success
    } = {...options}

    if (data == null) {
        return tooltip.info('The data which will be set to range cannot be null.', '')
    }

    if (range instanceof Array) {
        return tooltip.info('setRangeValue only supports a single selection.', '')
    }

    if (typeof range === 'string' && formula.iscelldata(range)) {
        range = formula.getcellrange(range)
    }

    let rowCount = range.row[1] - range.row[0] + 1,
        columnCount = range.column[1] - range.column[0] + 1;

    if (data.length !== rowCount || data[0].length !== columnCount) {
        return tooltip.info('The data to be set does not match the selection.', '')
    }

    let file = Store.luckysheetfile[order];

    if(file == null){
        return tooltip.info("The order parameter is invalid.", "");
    }
    let sheetData = $.extend(true, [], file.data);

    for (let i = 0; i < rowCount; i++) {
        for (let j = 0; j < columnCount; j++) {
            let row = range.row[0] + i,
                column = range.column[0] + j;
            setCellValue(row, column, data[i][j], {order: order, isRefresh: false})
        }
    }

    let fileData = $.extend(true, [], file.data);
    file.data.length = 0;
    file.data.push(...sheetData);

    if(file.index == Store.currentSheetIndex){
        jfrefreshgrid(fileData, [{
            row: range.row,
            column: range.column,
        }], undefined, true, false);
    }

    if(isRefresh) {
        luckysheetrefreshgrid();
    }

    if (success && typeof success === 'function') {
        success();
    }
}

/**
 * 设置指定范围的单元格格式，一般用作处理格式，赋值操作推荐使用setRangeValue方法
 * @param {String} attr 要赋值的单元格二维数组数据，每个单元格的值，可以为字符串或数字，或为符合Luckysheet格式的对象
 * @param {Number | String | Object} value 具体的设置值
 * @param {Object} options 可选参数
 * @param {Object | String} options.range 设置参数的目标选区范围，支持选区的格式为"A1:B2"、"sheetName!A1:B2"或者{row:[0,1],column:[0,1]}，只能为单个选区；默认为当前选区
 * @param {Number} options.order 工作表索引；默认值为当前工作表索引
 */
export function setSingleRangeFormat(attr, value, options = {}) {
    let curSheetOrder = getSheetIndex(Store.currentSheetIndex);
    let curRange = Store.luckysheet_select_save[Store.luckysheet_select_save.length - 1];
    let {
        range = curRange,
        order = curSheetOrder,
    } = {...options}

    if (!attr) {
        tooltip.info('Arguments attr cannot be null or undefined.', '')
        return 'error';
    }

    if (range instanceof Array) {
        tooltip.info('setRangeValue only supports a single selection.', '')
        return 'error';
    }

    if(getObjType(range) == 'string'){
        if(!formula.iscelldata(range)){
            tooltip.info("The range parameter is invalid.", "");
            return 'error';
        }

        range = formula.getcellrange(range);
    }

    if(getObjType(range) != 'object' || range.row == null || range.column == null){
        tooltip.info("The range parameter is invalid.", "");
        return 'error';
    }

    for (let r = range.row[0]; r <= range.row[1]; r++) {
        for (let c = range.column[0]; c <= range.column[1]; c++) {
            console.log('r',r);
            console.log('c',c);
            setCellValue(r, c, {[attr]: value}, {
                order: order,
                isRefresh: false,
              })
        }
    }
}

/**
 * 设置指定范围的单元格格式，一般用作处理格式。支持多选区设置
 * @param {String} attr 要赋值的单元格二维数组数据，每个单元格的值，可以为字符串或数字，或为符合Luckysheet格式的对象
 * @param {Number | String | Object} value 具体的设置值
 * @param {Object} options 可选参数
 * @param {Array | Object | String} options.range 设置参数的目标选区范围，支持选区的格式为"A1:B2"、"sheetName!A1:B2"或者{row:[0,1],column:[0,1]}，只能为单个选区；默认为当前选区
 * @param {Number} options.order 工作表索引；默认值为当前工作表索引
 * @param {Function} options.success 操作结束的回调函数
 */
 export function setRangeFormat(attr, value, options = {}) {
    let curSheetOrder = getSheetIndex(Store.currentSheetIndex);
    let curRange = JSON.parse(JSON.stringify(Store.luckysheet_select_save));
    let {
        range = curRange,
        order = curSheetOrder,
        success
    } = {...options}

    if(getObjType(range) == 'string'){
        if(!formula.iscelldata(range)){
            return tooltip.info("The range parameter is invalid.", "");
        }

        let cellrange = formula.getcellrange(range);
        range = [{
            "row": cellrange.row,
            "column": cellrange.column
        }]
    }
    else if(getObjType(range) == 'object'){
        if(range.row == null || range.column == null){
            return tooltip.info("The range parameter is invalid.", "");
        }

        range = [{
            "row": range.row,
            "column": range.column
        }];
    }

    if(getObjType(range) != 'array'){
        return tooltip.info("The range parameter is invalid.", "");
    }

    let file = Store.luckysheetfile[order];

    let result = []

    for (let i = 0; i < range.length; i++) {
        result.push(setSingleRangeFormat(attr, value, { range: range[i], order: order }));
    }

    let fileData = $.extend(true, [], file.data);
    if(result.some(i => i === 'error')) {
        file.data.length = 0;
        file.data.push(...fileData);
        return false;
    }

    file.data.length = 0;
    file.data.push(...fileData);

    if(file.index == Store.currentSheetIndex){
        jfrefreshgrid(fileData, undefined, undefined, true, false);
    }

    luckysheetrefreshgrid();

    if (success && typeof success === 'function') {
    }
}

/**
 * 为指定索引的工作表，选定的范围开启或关闭筛选功能
 * @param {String} type 打开还是关闭筛选功能  open-打开筛选功能，返回当前筛选的范围对象；close-关闭筛选功能，返回关闭前筛选的范围对象
 * @param {Object} options 可选参数
 * @param {Object | String} options.range 选区范围
 * @param {Number} options.order 工作表下标；默认值为当前工作表下标
 * @param {Object} options.success 操作结束的回调函数
 */
export function setRangeFilter(type, options = {}) {
    let typeValues = ['open', 'close'];

    if(!typeValues.includes(type)){
        return tooltip.info("The type parameter is invalid.", "");
    }

    let {
        range = Store.luckysheet_select_save[Store.luckysheet_select_save.length - 1],
        order = getSheetIndex(Store.currentSheetIndex),
        success
    } = {...options}

    let file = Store.luckysheetfile[order];

    if(file == null){
        return tooltip.info("The order parameter is invalid.", "");
    }

    if(getObjType(range) == 'string'){
        if(!formula.iscelldata(range)){
            return tooltip.info("The range parameter is invalid.", "");
        }

        range = formula.getcellrange(range);
    }

    if(getObjType(range) != 'object' || range.row == null || range.column == null){
        return tooltip.info("The range parameter is invalid.", "");
    }

    setTimeout(() => {
        if (success && typeof success === 'function') {
            success();
        }
    }, 1);

    if(type == 'open'){
        file.filter_select = range;

        if(file.index == Store.currentSheetIndex){
            createFilterOptions(range, file.filter);
        }

        return {
            "row": range.row,
            "column": range.column
        };
    }
    else if(type == 'close'){
        let luckysheet_filter_save = $.extend(true, {}, file.filter_select);

        file.filter_select = null;

        $("#luckysheet-filter-selected-sheet" + file.index).remove();
        $("#luckysheet-filter-options-sheet" + file.index).remove();

        return {
            "row": luckysheet_filter_save.row,
            "column": luckysheet_filter_save.column
        };
    }
}

/**
 * 为指定索引的工作表，选定的范围设定合并单元格
 * @param {String} type 合并类型 all-全部合并  horizontal-水平合并  vertical-垂直合并
 * @param {Object} options 可选参数
 * @param {Object | String} options.range 选区范围
 * @param {Number} options.order 工作表索引；默认值为当前工作表索引
 * @param {Object} options.success 操作结束的回调函数
 */
export function setRangeMerge(type, options = {}) {
    let typeValues = ['all', 'horizontal', 'vertical'];
    if (typeValues.indexOf(type) < 0) {
        return tooltip.info('The type parameter must be included in [\'all\', \'horizontal\', \'vertical\']', '')
    }

    let curSheetOrder = getSheetIndex(Store.currentSheetIndex),
        curRange = JSON.parse(JSON.stringify(Store.luckysheet_select_save));
    let {
        range = curRange,
        order = curSheetOrder,
        success
    } = {...options}

    let file = Store.luckysheetfile[order],
        cfg = $.extend(true, {}, file.config),
        data = $.extend(true, [], file.data);

    if(data.length == 0){
        data = $.extend(true, [], sheetmanage.buildGridData(file));
    }

    if(getObjType(range) == 'string'){
        if(!formula.iscelldata(range)){
            return tooltip.info('Incorrect selection format', '');
        }

        let cellrange = formula.getcellrange(range);
        range = [{
            "row": cellrange.row,
            "column": cellrange.column
        }]
    }
    else if(getObjType(range) == 'object'){
        if(!range.hasOwnProperty("row") || !range.hasOwnProperty("column")){
            return tooltip.info('Incorrect selection format', '');
        }

        range = [{
            "row": range.row,
            "column": range.column
        }]
    }

    //不能合并重叠区域
    if(selectIsOverlap(range)){
        return tooltip.info('Cannot merge overlapping range', '');
    }

    //选区是否含有 部分合并单元格
    if(cfg["merge"] != null){
        let has_PartMC = false;

        for(let s = 0; s < range.length; s++){
            let r1 = range[s].row[0],
                r2 = range[s].row[1];
            let c1 = range[s].column[0],
                c2 = range[s].column[1];

            has_PartMC = hasPartMC(cfg, r1, r2, c1, c2);

            if(has_PartMC){
                break;
            }
        }

        if(has_PartMC){
            return tooltip.info('Cannot perform this operation on partially merged cells', '');
        }
    }else {
        cfg.merge = {}
    }

    //选区是否含有 合并的单元格
    let isHasMc = false;

    for(let i = 0; i < range.length; i++){
        let r1 = range[i].row[0],
            r2 = range[i].row[1];
        let c1 = range[i].column[0],
            c2 = range[i].column[1];

        for(let r = r1; r <= r2; r++){
            for(let c = c1; c <= c2; c++){
                let cell = data[r][c];

                if(getObjType(cell) == "object" && ("mc" in cell)){
                    isHasMc = true;
                    break;
                }
            }

            if(isHasMc){
                break;
            }
        }
    }

    if(isHasMc){//选区有合并单元格（选区都执行 取消合并）
        cancelRangeMerge({
            range: range,
            order: order
        })
    }
    else{
        for(let i = 0; i < range.length; i++){
            let r1 = range[i].row[0],
                r2 = range[i].row[1];
            let c1 = range[i].column[0],
                c2 = range[i].column[1];

            if(r1 == r2 && c1 == c2){
                continue;
            }

            if(type == "all"){
                let fv = {}, isfirst = false;

                for(let r = r1; r <= r2; r++){
                    for(let c = c1; c <= c2; c++){
                        let cell = data[r][c];

                        if(cell != null && (!isRealNull(cell.v) || cell.f != null) && !isfirst){
                            fv = $.extend(true, {}, cell);
                            isfirst = true;
                        }

                        data[r][c] = { "mc": { "r": r1, "c": c1 } };
                    }
                }

                data[r1][c1] = fv;
                data[r1][c1].mc = { "r": r1, "c": c1, "rs": r2 - r1 + 1, "cs": c2 - c1 + 1 };

                cfg["merge"][r1 + "_" + c1] = { "r": r1, "c": c1, "rs": r2 - r1 + 1, "cs": c2 - c1 + 1 };
            }
            else if(type == "vertical"){
                for(let c = c1; c <= c2; c++){
                    let fv = {}, isfirst = false;

                    for(let r = r1; r <= r2; r++){
                        let cell = data[r][c];

                        if(cell != null && (!isRealNull(cell.v) || cell.f != null) && !isfirst){
                            fv = $.extend(true, {}, cell);
                            isfirst = true;
                        }

                        data[r][c] = { "mc": { "r": r1, "c": c } };
                    }

                    data[r1][c] = fv;
                    data[r1][c].mc = { "r": r1, "c": c, "rs": r2 - r1 + 1, "cs": 1 };

                    cfg["merge"][r1 + "_" + c] = { "r": r1, "c": c, "rs": r2 - r1 + 1, "cs": 1 };
                }
            }
            else if(type == "horizontal"){
                for(let r = r1; r <= r2; r++){
                    let fv = {}, isfirst = false;

                    for(let c = c1; c <= c2; c++){
                        let cell = data[r][c];

                        if(cell != null && (!isRealNull(cell.v) || cell.f != null) && !isfirst){
                            fv = $.extend(true, {}, cell);
                            isfirst = true;
                        }

                        data[r][c] = { "mc": { "r": r, "c": c1 } };
                    }

                    data[r][c1] = fv;
                    data[r][c1].mc = { "r": r, "c": c1, "rs": 1, "cs": c2 - c1 + 1 };

                    cfg["merge"][r + "_" + c1] = { "r": r, "c": c1, "rs": 1, "cs": c2 - c1 + 1 };
                }
            }
        }

        if(order == curSheetOrder){
            if (Store.clearjfundo) {
                Store.jfundo.length  = 0;
                Store.jfredo.push({
                    "type": "mergeChange",
                    "sheetIndex": file.index,
                    "data": $.extend(true, [], file.data),
                    "curData": data,
                    "range": range,
                    "config": $.extend(true, {}, file.config),
                    "curConfig": cfg
                });
            }

            Store.clearjfundo = false;
            jfrefreshgrid(data, range, {"cfg": cfg});
            Store.clearjfundo = true;
        }
        else{
            file.data = data;
            file.config = cfg;
        }
    }

    if (success && typeof success === 'function') {
        success();
    }
}

/**
 * 为指定索引的工作表，选定的范围取消合并单元格
 * @param {Object} options 可选参数
 * @param {Array | Object | String} options.range 选区范围
 * @param {Number} options.order 工作表索引；默认值为当前工作表索引
 * @param {Object} options.success 操作结束的回调函数
 */
export function cancelRangeMerge(options = {}) {
    let curRange = Store.luckysheet_select_save,
        curSheetOrder = getSheetIndex(Store.currentSheetIndex);
    let {
        range = curRange,
        order = curSheetOrder,
        success
    } = {...options}

    let file = Store.luckysheetfile[order],
        cfg = $.extend(true, {}, file.config),
        data = $.extend(true, [], file.data);

    if(data.length == 0){
        data = $.extend(true, [], sheetmanage.buildGridData(file));
    }

    if(getObjType(range) == 'string'){
        if(!formula.iscelldata(range)){
            return tooltip.info('Incorrect selection format', '');
        }

        let cellrange = formula.getcellrange(range);
        range = [{
            "row": cellrange.row,
            "column": cellrange.column
        }]
    }
    else if(getObjType(range) == 'object'){
        if(!range.hasOwnProperty("row") || !range.hasOwnProperty("column")){
            return tooltip.info('Incorrect selection format', '');
        }

        range = [{
            "row": range.row,
            "column": range.column
        }]
    }

    //不能合并重叠区域
    if(selectIsOverlap(range)){
        return tooltip.info('Cannot merge overlapping range', '');
    }

    //选区是否含有 部分合并单元格
    if(cfg["merge"] != null){
        let has_PartMC = false;

        for(let s = 0; s < range.length; s++){
            let r1 = range[s].row[0],
                r2 = range[s].row[1];
            let c1 = range[s].column[0],
                c2 = range[s].column[1];

            has_PartMC = hasPartMC(cfg, r1, r2, c1, c2);

            if(has_PartMC){
                break;
            }
        }

        if(has_PartMC){
            return tooltip.info('Cannot perform this operation on partially merged cells', '');
        }
    }

    for(let i = 0; i < range.length; i++){
        let r1 = range[i].row[0],
            r2 = range[i].row[1];
        let c1 = range[i].column[0],
            c2 = range[i].column[1];

        if(r1 == r2 && c1 == c2){
            continue;
        }

        let fv = {};

        for(let r = r1; r <= r2; r++){
            for(let c = c1; c <= c2; c++){
                let cell = data[r][c];

                if(cell != null && cell.mc != null){
                    let mc_r = cell.mc.r, mc_c = cell.mc.c;

                    if("rs" in cell.mc){
                        delete cell.mc;
                        delete cfg["merge"][mc_r + "_" + mc_c];

                        fv[mc_r + "_" + mc_c] = $.extend(true, {}, cell);
                    }
                    else{
                        // let cell_clone = fv[mc_r + "_" + mc_c];
                        let cell_clone = JSON.parse(JSON.stringify(fv[mc_r + "_" + mc_c]));

                        delete cell_clone.v;
                        delete cell_clone.m;
                        delete cell_clone.ct;
                        delete cell_clone.f;
                        delete cell_clone.spl;

                        data[r][c] = cell_clone;
                    }
                }
            }
        }
    }

    if(order == curSheetOrder){
        if (Store.clearjfundo) {
            Store.jfundo.length  = 0;
            Store.jfredo.push({
                "type": "mergeChange",
                "sheetIndex": file.index,
                "data": $.extend(true, [], file.data),
                "curData": data,
                "range": range,
                "config": $.extend(true, {}, file.config),
                "curConfig": cfg
            });
        }

        Store.clearjfundo = false;
        jfrefreshgrid(data, range, {"cfg": cfg});
        Store.clearjfundo = true;
    }
    else{
        file.data = data;
        file.config = cfg;
    }
}

/**
 * 为指定索引的工作表，选定的范围开启排序功能，返回选定范围排序后的数据。
 * @param {String} type 排序类型 asc-升序 desc-降序
 * @param {Object} options 可选参数
 * @param {Object | String} options.range 选区范围,支持选区的格式为"A1:B2"、"sheetName!A1:B2"或者{row:[0,1],column:[0,1]}，只能为单个选区；默认为当前选区
 * @param {Number} options.order 工作表索引；默认值为当前工作表索引
 * @param {Function} options.success 操作结束的回调函数
 */
export function setRangeSort(type, options = {}) {
    let typeValues = ['asc', 'desc']
    if (typeValues.indexOf(type) < 0) {
        return tooltip.info('The type parameter must be included in [\'asc\', \'desc\'', '')
    }

    let curSheetOrder = getSheetIndex(Store.currentSheetIndex),
        curRange = Store.luckysheet_select_save[0];
    let {
        range = curRange,
        order = curSheetOrder,
        success
    } = {...options}

    let file = Store.luckysheetfile[order],
        cfg = $.extend(true, {}, file.config),
        fileData = $.extend(true, [], file.data);

    if(fileData.length == 0){
        fileData = $.extend(true, [], sheetmanage.buildGridData(file));
    }

    if(range instanceof Array && range.length > 1){
        tooltip.info(locale().sort.noRangeError, "");
        return;
    }

    if (range && typeof range === 'string' && formula.iscelldata(range)) {
        range = formula.getcellrange(range)
    }

    let r1 = range.row[0],
        r2 = range.row[1],
        c1 = range.column[0],
        c2 = range.column[1];

    let hasMc = false; //Whether the sort selection has merged cells
    let data = [];
    for(let r = r1; r <= r2; r++){
        let data_row = [];
        for(let c = c1; c <= c2; c++){
            if(fileData[r][c] != null && fileData[r][c].mc != null){
                hasMc = true;
                break;
            }
            data_row.push(fileData[r][c]);
        }
        data.push(data_row);
    }

    if(hasMc){
        tooltip.info(locale().sort.mergeError, "");
        return;
    }

    data = orderbydata([].concat(data), 0, type === 'asc');

    for(let r = r1; r <= r2; r++){
        for(let c = c1; c <= c2; c++){
            fileData[r][c] = data[r - r1][c - c1];
        }
    }

    let allParam = {};
    if(cfg["rowlen"] != null){
        cfg = rowlenByRange(fileData, r1, r2, cfg);

        allParam = {
            "cfg": cfg,
            "RowlChange": true
        }
    }

    if (file.index == Store.currentSheetIndex) {
        jfrefreshgrid(fileData, [{ "row": [r1, r2], "column": [c1, c2] }], allParam);
    }
    else{
        file.data = fileData;
        file.config = cfg;
    }

    if (success && typeof success === 'function') {
        success();
    }
}

/**
 * 为指定索引的工作表，选定的范围开启多列自定义排序功能，返回选定范围排序后的数据。
 * @param {Boolean} hasTitle 数据是否具有标题行
 * @param {Array} sort 列设置，设置需要排序的列索引和排序方式，格式如：[{ i:0,sort:'asc' },{ i:1,sort:'des' }]
 * @param {Object} options 可选参数
 * @param {Object | String} options.range 选区范围,支持选区的格式为"A1:B2"、"sheetName!A1:B2"或者{row:[0,1],column:[0,1]}，只能为单个选区；默认为当前选区
 * @param {Number} options.order 工作表索引；默认值为当前工作表索引
 * @param {Function} options.success 操作结束的回调函数
 */
export function setRangeSortMulti(hasTitle, sort, options = {}) {
    if (!sort || !(sort instanceof Array)) {
        return tooltip.info('The sort parameter is invalid.', '')
    }

    let curSheetOrder = getSheetIndex(Store.currentSheetIndex),
        curRange = Store.luckysheet_select_save[0];
    let {
        range = curRange,
        order = curSheetOrder,
        success
    } = {...options}

    let file = Store.luckysheetfile[order],
        cfg = $.extend(true, {}, file.config),
        fileData = $.extend(true, [], file.data);

    if(fileData.length == 0){
        fileData = $.extend(true, [], sheetmanage.buildGridData(file));
    }

    if(range instanceof Array && range.length > 1){
        tooltip.info(locale().sort.noRangeError, "");
        return;
    }

    if (range && typeof range === 'string' && formula.iscelldata(range)) {
        range = formula.getcellrange(range)
    }

    let r1 = range.row[0],
        r2 = range.row[1],
        c1 = range.column[0],
        c2 = range.column[1];

    let str;
    if(hasTitle){
        str = r1 + 1;
    } else{
        str = r1;
    }

    let hasMc = false; //Whether the sort selection has merged cells
    let data = [];
    for(let r = str; r <= r2; r++){
        let data_row = [];
        for(let c = c1; c <= c2; c++){
            if(fileData[r][c] != null && fileData[r][c].mc != null){
                hasMc = true;
                break;
            }
            data_row.push(fileData[r][c]);
        }
        data.push(data_row);
    }

    if(hasMc){
        tooltip.info(locale().sort.mergeError, "");
        return;
    }

    sort.forEach(sortItem => {
        let i = sortItem.i;
        i -= c1;
        data = orderbydata([].concat(data), i, sortItem.sort === 'asc');
    })

    for(let r = str; r <= r2; r++){
        for(let c = c1; c <= c2; c++){
            fileData[r][c] = data[r - str][c - c1];
        }
    }

    let allParam = {};
    if(cfg["rowlen"] != null){
        cfg = rowlenByRange(fileData, str, r2, cfg);

        allParam = {
            "cfg": cfg,
            "RowlChange": true
        }
    }

    if (file.index === Store.currentSheetIndex) {
        jfrefreshgrid(fileData, [{ "row": [str, r2], "column": [c1, c2] }], allParam);
    }
    else{
        file.data = fileData;
        file.config = cfg;
    }

    if (success && typeof success === 'function') {
        success();
    }
}


/**
 *  为指定索引的工作表，选定的范围开启条件格式，根据设置的条件格式规则突出显示部分单元格，返回开启条件格式后的数据。
 * @param {String} conditionName 条件格式规则类型
 * @param {Object} conditionValue 可以设置条件单元格或者条件值
 * @param {Object} options 可选参数
 * @param {Object} options.format 颜色设置
 * @param {Array | Object | String} options.cellrange 选区范围
 * @param {Number} options.order 工作表索引；默认值为当前工作表索引
 * @param {Function} options.success 操作结束的回调函数
 */
export function setRangeConditionalFormatDefault(conditionName, conditionValue, options = {}) {
    let conditionNameValues = [
        'greaterThan',
        'lessThan',
        'betweenness',
        'equal',
        'textContains',
        'occurrenceDate',
        'duplicateValue',
        'top10',
        'top10%',
        'last10',
        'last10%',
        'AboveAverage',
        'SubAverage',
        'regExp',
        'sort',
    ];

    if(!conditionName || !conditionNameValues.includes(conditionName)){
        return tooltip.info('The conditionName parameter is invalid.', '');
    }

    if(getObjType(conditionValue) != 'array' || conditionValue.length == 0){
        return tooltip.info('The conditionValue parameter is invalid.', '');
    }

    let {
        format = {
            "textColor": "#000000",
            "cellColor": "#ff0000"
        },
        cellrange = Store.luckysheet_select_save,
        order = getSheetIndex(Store.currentSheetIndex),
        success
    } = {...options}

    cellrange = JSON.parse(JSON.stringify(cellrange));

    let file = Store.luckysheetfile[order];
    let data = file.data;

    if(data == null || data.length == 0){
        data = sheetmanage.buildGridData(file);
    }

    if(file == null){
        return tooltip.info('Incorrect worksheet index', '');
    }

    const conditionformat_Text = locale().conditionformat;

    let conditionRange = [], conditionValue2 = [];

    if(conditionName == 'betweenness'){
        let v1 = conditionValue[0];
        let v2 = conditionValue[1];

        //条件值是否是选区
        let rangeArr1 = conditionformat.getRangeByTxt(v1);
        if(rangeArr1.length > 1){
            conditionformat.infoDialog(conditionformat_Text.onlySingleCell, "");
            return;
        }
        else if(rangeArr1.length == 1){
            let r1 = rangeArr1[0].row[0], r2 = rangeArr1[0].row[1];
            let c1 = rangeArr1[0].column[0], c2 = rangeArr1[0].column[1];

            if(r1 == r2 && c1 == c2){
                v1 = getcellvalue(r1, c1, data);

                conditionRange.push({ "row": rangeArr1[0].row, "column": rangeArr1[0].column });
                conditionValue2.push(v1);
            }
            else{
                conditionformat.infoDialog(conditionformat_Text.onlySingleCell, "");
                return;
            }
        }
        else if(rangeArr1.length == 0){
            if(isNaN(v1) || v1 == ""){
                conditionformat.infoDialog(conditionformat_Text.conditionValueCanOnly, "");
                return;
            }
            else{
                conditionValue2.push(v1);
            }
        }

        let rangeArr2 = conditionformat.getRangeByTxt(v2);
        if(rangeArr2.length > 1){
            conditionformat.infoDialog(conditionformat_Text.onlySingleCell, "");
            return;
        }
        else if(rangeArr2.length == 1){
            let r1 = rangeArr2[0].row[0], r2 = rangeArr2[0].row[1];
            let c1 = rangeArr2[0].column[0], c2 = rangeArr2[0].column[1];

            if(r1 == r2 && c1 == c2){
                v2 = getcellvalue(r1, c1, data);

                conditionRange.push({ "row": rangeArr2[0].row, "column": rangeArr2[0].column });
                conditionValue2.push(v2);
            }
            else{
                conditionformat.infoDialog(conditionformat_Text.onlySingleCell, "");
                return;
            }
        }
        else if(rangeArr2.length == 0){
            if(isNaN(v2) || v2 == ""){
                conditionformat.infoDialog(conditionformat_Text.conditionValueCanOnly, "");
                return;
            }
            else{
                conditionValue2.push(v2);
            }
        }
    }
    else if(conditionName == 'greaterThan' || conditionName == 'lessThan' || conditionName == 'equal'){
        let v = conditionValue[0];

        //条件值是否是选区
        let rangeArr = conditionformat.getRangeByTxt(v);
        if(rangeArr.length > 1){
            conditionformat.infoDialog(conditionformat_Text.onlySingleCell, "");
            return;
        }
        else if(rangeArr.length == 1){
            let r1 = rangeArr[0].row[0], r2 = rangeArr[0].row[1];
            let c1 = rangeArr[0].column[0], c2 = rangeArr[0].column[1];

            if(r1 == r2 && c1 == c2){
                v = getcellvalue(r1, c1, data);

                conditionRange.push({ "row": rangeArr[0].row, "column": rangeArr[0].column });
                conditionValue2.push(v);
            }
            else{
                conditionformat.infoDialog(conditionformat_Text.onlySingleCell, "");
                return;
            }
        }
        else if(rangeArr.length == 0){
            if(isNaN(v) || v == ""){
                conditionformat.infoDialog(conditionformat_Text.conditionValueCanOnly, "");
                return;
            }
            else{
                conditionValue2.push(v);
            }
        }
    }
    else if(conditionName == 'textContains'){
        let v = conditionValue[0];

        //条件值是否是选区
        let rangeArr = conditionformat.getRangeByTxt(v);
        if(rangeArr.length > 1){
            conditionformat.infoDialog(conditionformat_Text.onlySingleCell, "");
            return;
        }
        else if(rangeArr.length == 1){
            let r1 = rangeArr[0].row[0], r2 = rangeArr[0].row[1];
            let c1 = rangeArr[0].column[0], c2 = rangeArr[0].column[1];

            if(r1 == r2 && c1 == c2){
                v = getcellvalue(r1, c1, data);

                conditionRange.push({ "row": rangeArr[0].row, "column": rangeArr[0].column });
                conditionValue2.push(v);
            }
            else{
                conditionformat.infoDialog(conditionformat_Text.onlySingleCell, "");
                return;
            }
        }
        else if(rangeArr.length == 0){
            if(v == ""){
                conditionformat.infoDialog(conditionformat_Text.conditionValueCanOnly, "");
                return;
            }
            else{
                conditionValue2.push(v);
            }
        }
    }
    else if(conditionName == 'occurrenceDate'){
        let v1 = conditionValue[0];
        let v2 = conditionValue[1];

        if(!isdatetime(v1) || !isdatetime(v2)){
            return tooltip.info('The conditionValue parameter is invalid.', '');
        }

        let v;
        if(diff(v1, v2) > 0){
            v = dayjs(v2).format("YYYY/MM/DD") + "-" + dayjs(v1).format("YYYY/MM/DD");
        }
        else{
            v = dayjs(v1).format("YYYY/MM/DD") + "-" + dayjs(v2).format("YYYY/MM/DD");
        }

        conditionValue2.push(v);
    }
    else if(conditionName == 'duplicateValue'){
        let v = conditionValue[0];

        if(v != '0' || v != '1'){
            return tooltip.info('The conditionValue parameter is invalid.', '');
        }

        conditionValue2.push(v);
    }
    else if(conditionName == 'top10' || conditionName == 'top10%' || conditionName == 'last10' || conditionName == 'last10%'){
        let v = conditionValue[0];

        if(parseInt(v) != v || parseInt(v) < 1 || parseInt(v) > 1000){
            conditionformat.infoDialog(conditionformat_Text.pleaseEnterInteger, "");
            return;
        }

        conditionValue2.push(parseInt(v));
    }
    else if(conditionName == 'AboveAverage' || conditionName == 'SubAverage'){
        conditionValue2.push(conditionName);
    }
    else if(conditionName == 'regExp') {
        conditionValue2.push(...conditionValue);
    }
    else if(condtionName == 'sort') {
        conditionValue2.push(...conditionValue);
    }

    if(!format.hasOwnProperty("textColor") || !format.hasOwnProperty("cellColor")){
        return tooltip.info('The format parameter is invalid.', '');
    }

    if(getObjType(cellrange) == 'string'){
        cellrange = conditionformat.getRangeByTxt(cellrange);
    }
    else if(getObjType(cellrange) == 'object'){
        cellrange = [cellrange];
    }

    if(getObjType(cellrange) != 'array'){
        return tooltip.info('The cellrange parameter is invalid.', '');
    }

    let rule = {
        "type": "default",
        "cellrange": cellrange,
        "format": format,
        "conditionName": conditionName,
        "conditionRange": conditionRange,
        "conditionValue": conditionValue2
    };

    //保存之前的规则
    let fileH = $.extend(true, [], Store.luckysheetfile);
    let historyRules = conditionformat.getHistoryRules(fileH);

    //保存当前的规则
    let ruleArr = file["luckysheet_conditionformat_save"] || [];
    ruleArr.push(rule);
    file["luckysheet_conditionformat_save"] = ruleArr;

    let fileC = $.extend(true, [], Store.luckysheetfile);
    let currentRules = conditionformat.getCurrentRules(fileC);

    //刷新一次表格
    conditionformat.ref(historyRules, currentRules);

    //发送给后台
    if(server.allowUpdate){
        server.saveParam("all", file.index, ruleArr, { "k": "luckysheet_conditionformat_save" });
    }

    if (success && typeof success === 'function') {
        success();
    }
}


/**
 * 为指定索引的工作表，选定的范围开启条件格式，返回开启条件格式后的数据。
 * @param {String} type 条件格式规则类型
 * @param {Object} options 可选参数
 * @param {Array | String} options.format 颜色设置
 * @param {Array | Object | String} options.cellrange 选区范围
 * @param {Number} options.order 工作表索引；默认值为当前工作表索引
 * @param {Function} options.success 操作结束的回调函数
 */
export function setRangeConditionalFormat(type, options = {}) {
    let typeValues = [
        'dataBar',
        'colorGradation',
        'icons'
    ];

    if(!type || !typeValues.includes(type)){
        return tooltip.info('The type parameter is invalid.', '');
    }

    let {
        format,
        cellrange = Store.luckysheet_select_save,
        order = getSheetIndex(Store.currentSheetIndex),
        success
    } = {...options}

    cellrange = JSON.parse(JSON.stringify(cellrange));
    let file = Store.luckysheetfile[order];

    if(file == null){
        return tooltip.info('Incorrect worksheet index', '');
    }

    if(type == 'dataBar'){
        if(format == null){
            format = ["#638ec6", "#ffffff"];
        }

        if(getObjType(format) != 'array' || format.length < 1 || format.length > 2){
            return tooltip.info('The format parameter is invalid.', '');
        }
    }
    else if(type == 'colorGradation'){
        if(format == null){
            format = ["rgb(99, 190, 123)", "rgb(255, 235, 132)", "rgb(248, 105, 107)"];
        }

        if(getObjType(format) != 'array' || format.length < 2 || format.length > 3){
            return tooltip.info('The format parameter is invalid.', '');
        }
    }
    else if(type == 'icons'){
        if(format == null){
            format = "threeWayArrowMultiColor";
        }

        let formatValues = [
            'threeWayArrowMultiColor',
            'threeTriangles',
            'fourWayArrowMultiColor',
            'fiveWayArrowMultiColor',
            'threeWayArrowGrayColor',
            'fourWayArrowGrayColor',
            'fiveWayArrowGrayColor',
            'threeColorTrafficLightRimless',
            'threeSigns',
            'greenRedBlackGradient',
            'threeColorTrafficLightBordered',
            'fourColorTrafficLight',
            'threeSymbolsCircled',
            'tricolorFlag',
            'threeSymbolsnoCircle',
            'threeStars',
            'fiveQuadrantDiagram',
            'fiveBoxes',
            'grade4',
            'grade5'
        ];

        if(getObjType(format) != 'string' || !formatValues.includes(format)){
            return tooltip.info('The format parameter is invalid.', '');
        }

        switch (format) {
            case 'threeWayArrowMultiColor':
                format = {
                    "len": 3,
                    "leftMin": 0,
                    "top": 0
                };
                break;
            case 'threeTriangles':
                format = {
                    "len": 3,
                    "leftMin": 0,
                    "top": 1
                };
                break;
            case 'fourWayArrowMultiColor':
                format = {
                    "len": 4,
                    "leftMin": 0,
                    "top": 2
                };
                break;
            case 'fiveWayArrowMultiColor':
                format = {
                    "len": 5,
                    "leftMin": 0,
                    "top": 3
                };
                break;
            case 'threeWayArrowGrayColor':
                format = {
                    "len": 3,
                    "leftMin": 5,
                    "top": 0
                };
                break;
            case 'fourWayArrowGrayColor':
                format = {
                    "len": 4,
                    "leftMin": 5,
                    "top": 1
                };
                break;
            case 'fiveWayArrowGrayColor':
                format = {
                    "len": 5,
                    "leftMin": 5,
                    "top": 2
                };
                break;
            case 'threeColorTrafficLightRimless':
                format = {
                    "len": 3,
                    "leftMin": 0,
                    "top": 4
                };
                break;
            case 'threeSigns':
                format = {
                    "len": 3,
                    "leftMin": 0,
                    "top": 5
                };
                break;
            case 'greenRedBlackGradient':
                format = {
                    "len": 4,
                    "leftMin": 0,
                    "top": 6
                };
                break;
            case 'threeColorTrafficLightBordered':
                format = {
                    "len": 3,
                    "leftMin": 5,
                    "top": 4
                };
                break;
            case 'fourColorTrafficLight':
                format = {
                    "len": 4,
                    "leftMin": 5,
                    "top": 5
                };
                break;
            case 'threeSymbolsCircled':
                format = {
                    "len": 3,
                    "leftMin": 0,
                    "top": 7
                };
                break;
            case 'tricolorFlag':
                format = {
                    "len": 3,
                    "leftMin": 0,
                    "top": 8
                };
                break;
            case 'threeSymbolsnoCircle':
                format = {
                    "len": 3,
                    "leftMin": 5,
                    "top": 7
                };
                break;
            case 'threeStars':
                format = {
                    "len": 3,
                    "leftMin": 0,
                    "top": 9
                };
                break;
            case 'fiveQuadrantDiagram':
                format = {
                    "len": 5,
                    "leftMin": 0,
                    "top": 10
                };
                break;
            case 'fiveBoxes':
                format = {
                    "len": 5,
                    "leftMin": 0,
                    "top": 11
                };
                break;
            case 'grade4':
                format = {
                    "len": 4,
                    "leftMin": 5,
                    "top": 9
                };
                break;
            case 'grade5':
                format = {
                    "len": 5,
                    "leftMin": 5,
                    "top": 10
                };
                break;
        }
    }

    if(getObjType(cellrange) == 'string'){
        cellrange = conditionformat.getRangeByTxt(cellrange);
    }
    else if(getObjType(cellrange) == 'object'){
        cellrange = [cellrange];
    }

    if(getObjType(cellrange) != 'array'){
        return tooltip.info('The cellrange parameter is invalid.', '');
    }

    let rule = {
        "type": type,
        "cellrange": cellrange,
        "format": format
    };

    //保存之前的规则
    let fileH = $.extend(true, [], Store.luckysheetfile);
    let historyRules = conditionformat.getHistoryRules(fileH);

    //保存当前的规则
    let ruleArr = file["luckysheet_conditionformat_save"] || [];
    ruleArr.push(rule);
    file["luckysheet_conditionformat_save"] = ruleArr;

    let fileC = $.extend(true, [], Store.luckysheetfile);
    let currentRules = conditionformat.getCurrentRules(fileC);

    //刷新一次表格
    conditionformat.ref(historyRules, currentRules);

    //发送给后台
    if(server.allowUpdate){
        server.saveParam("all", file.index, ruleArr, { "k": "luckysheet_conditionformat_save" });
    }

    if (success && typeof success === 'function') {
        success();
    }
}


/**
 * 为指定下标的工作表，删除条件格式规则，返回被删除的条件格式规则
 * @param {Number} itemIndex 条件格式规则索引
 * @param {Object} options 可选参数
 * @param {Number} options.order 工作表下标；默认值为当前工作表下标
 * @param {Function} options.success 操作结束的回调函数
 */
export function deleteRangeConditionalFormat(itemIndex, options = {}) {
    if(!isRealNum(itemIndex)){
        return tooltip.info('The itemIndex parameter is invalid.', '');
    }

    itemIndex = Number(itemIndex);

    let {
        order = getSheetIndex(Store.currentSheetIndex),
        success
    } = {...options}

    let file = Store.luckysheetfile[order];

    if(file == null){
        return tooltip.info('The order parameter is invalid.', '');
    }

    let cdformat = $.extend(true, [], file.luckysheet_conditionformat_save);

    if(cdformat.length == 0){
        return tooltip.info('This worksheet has no conditional format to delete', '');
    }
    else if(cdformat[itemIndex] == null){
        return tooltip.info('The conditional format of the index cannot be found', '');
    }

    let cdformatItem = cdformat.splice(itemIndex, 1);

    //保存之前的规则
    let fileH = $.extend(true, [], Store.luckysheetfile);
    let historyRules = conditionformat.getHistoryRules(fileH);

    //保存当前的规则
    file["luckysheet_conditionformat_save"] = cdformat;

    let fileC = $.extend(true, [], Store.luckysheetfile);
    let currentRules = conditionformat.getCurrentRules(fileC);

    //刷新一次表格
    conditionformat.ref(historyRules, currentRules);

    //发送给后台
    if(server.allowUpdate){
        server.saveParam("all", file.index, ruleArr, { "k": "luckysheet_conditionformat_save" });
    }

    setTimeout(() => {
        if (success && typeof success === 'function') {
            success();
        }
    }, 1);

    return cdformatItem;
}


/**
 * 清除指定工作表指定单元格区域的内容，不同于删除选区的功能，不需要设定单元格移动情况
 * @param {Object} options 可选参数
 * @param {Array | Object | String} options.range 要清除的选区范围
 * @param {Number} options.order 工作表下标；默认值为当前工作表下标
 * @param {Function} options.success 操作结束的回调函数
 */
export function clearRange(options = {}) {
    let {
        range = Store.luckysheet_select_save,
        order = getSheetIndex(Store.currentSheetIndex),
        success
    } = {...options}

    range = JSON.parse(JSON.stringify(range));
    if(getObjType(range) == 'string'){
        if(!formula.iscelldata(range)){
            return tooltip.info("The range parameter is invalid.", "");
        }

        let cellrange = formula.getcellrange(range);
        range = [{
            "row": cellrange.row,
            "column": cellrange.column
        }]
    }
    else if(getObjType(range) == 'object'){
        if(range.row == null || range.column == null){
            return tooltip.info("The range parameter is invalid.", "");
        }

        range = [{
            "row": range.row,
            "column": range.column
        }];
    }

    if(getObjType(range) != 'array'){
        return tooltip.info("The range parameter is invalid.", "");
    }

    let file = Store.luckysheetfile[order];

    if(file == null){
        return tooltip.info("The order parameter is invalid.", "");
    }

    let cfg = $.extend(true, {}, file.config);
    let has_PartMC = false;

    for(let s = 0; s < range.length; s++){
        let r1 = range[s].row[0],
            r2 = range[s].row[1];
        let c1 = range[s].column[0],
            c2 = range[s].column[1];

        has_PartMC = hasPartMC(cfg, r1, r2, c1, c2);

        if(has_PartMC){
            break;
        }
    }

    if(has_PartMC){
        return tooltip.info('Cannot perform this operation on partially merged cells', '');
    }

    let d = $.extend(true, [], file.data);

    if(d.length == 0){
        d = $.extend(true, [], sheetmanage.buildGridData(file));
    }

    for(let s = 0; s < range.length; s++){
        let r1 = range[s].row[0],
            r2 = range[s].row[1];
        let c1 = range[s].column[0],
            c2 = range[s].column[1];

        for(let r = r1; r <= r2; r++){
            for(let c = c1; c <= c2; c++){
                let cell = d[r][c];

                if(getObjType(cell) == "object"){
                    delete cell["m"];
                    delete cell["v"];

                    if(cell["f"] != null){
                        delete cell["f"];
                        formula.delFunctionGroup(r, c, file.index);

                        delete cell["spl"];
                    }

                    if(cell["ct"] != null && cell["ct"].t == 'inlineStr'){
                        delete cell["ct"];
                    }
                }
                else{
                    d[r][c] = null;
                }
            }
        }
    }

    if(file.index == Store.currentSheetIndex){
        jfrefreshgrid(d, range);
    }
    else{
        file.data = d;
    }

    if (success && typeof success === 'function') {
        success();
    }
}


/**
 * 删除指定工作表指定单元格区域，返回删除掉的数据，同时，指定是右侧单元格左移还是下方单元格上移
 * @param {String} move 删除后，单元格左移/上移
 * @param {Object} options 可选参数
 * @param {Object | String} options.range 要删除的选区范围
 * @param {Number} options.order 工作表下标；默认值为当前工作表下标
 * @param {Function} options.success 操作结束的回调函数
 */
export function deleteRange(move, options = {}) {
    let moveList = ['left', 'up'];

    if(!moveList.includes(move)){
        return tooltip.info("The move parameter is invalid.", "");
    }

    let {
        range = Store.luckysheet_select_save[Store.luckysheet_select_save.length - 1],
        order = getSheetIndex(Store.currentSheetIndex),
        success
    } = {...options}

    if(getObjType(range) == 'string'){
        if(!formula.iscelldata(range)){
            return tooltip.info("The range parameter is invalid.", "");
        }

        let cellrange = formula.getcellrange(range);
        range = {
            "row": cellrange.row,
            "column": cellrange.column
        };
    }

    if(getObjType(range) != 'object' || range.row == null || range.column == null){
        return tooltip.info("The range parameter is invalid.", "");
    }

    let file = Store.luckysheetfile[order];

    if(file == null){
        return tooltip.info("The order parameter is invalid.", "");
    }

    let str = range.row[0],
        edr = range.row[1],
        stc = range.column[0],
        edc = range.column[1];

    if(move == 'left'){
        luckysheetDeleteCell('moveLeft', str, edr, stc, edc, order);
    }
    else if(move == 'up'){
        luckysheetDeleteCell('moveUp', str, edr, stc, edc, order);
    }

    if (success && typeof success === 'function') {
        success();
    }
}


/**
 * 指定工作表指定单元格区域的数据进行矩阵操作，返回操作成功后的结果数据
 * @param {String} type 矩阵操作的类型
 * @param {Object} options 可选参数
 * @param {Object | String} options.range 选区范围,支持选区的格式为"A1:B2"、"sheetName!A1:B2"或者{row:[0,1],column:[0,1]}，只能为单个选区；默认为当前选区
 * @param {Function} options.success 操作结束的回调函数
 */
export function matrixOperation(type, options = {}) {
    let typeValues = [
        'flipUpDown',               // 上下翻转
        'flipLeftRight',            // 左右翻转
        'flipClockwise',            // 顺时针旋转
        'flipCounterClockwise',     // 逆时针旋转
        'transpose',                // 转置
        'deleteZeroByRow',          // 按行删除两端0值
        'deleteZeroByColumn',       // 按列删除两端0值
        'removeDuplicateByRow',     // 按行删除重复值
        'removeDuplicateByColumn',  // 按列删除重复值
        'newMatrix'                 // 生产新矩阵
    ]

    if (!type || typeValues.indexOf(type) < 0) {
        return tooltip.info('The type parameter is invalid.', '')
    }

    let curRange = Store.luckysheet_select_save[0];
    let {
        range = curRange,
        success
    } = {...options}

    if(range instanceof Array && range.length > 1){
        tooltip.info(locale().drag.noMulti, "");
        return;
    }

    if (range && typeof range === 'string' && formula.iscelldata(range)) {
        range = formula.getcellrange(range)
    }

    let getdata = getdatabyselection(range);
    let arr = [];
    if (getdata.length === 0) {
        return;
    }

    let getdatalen, collen, arr1;
    switch (type) {
        case 'flipUpDown':
            for (let r = getdata.length - 1; r >= 0; r--) {
                let a = [];
                for (let c = 0; c < getdata[0].length; c++) {
                    let value = "";
                    if (getdata[r] != null && getdata[r][c] != null) {
                        value = getdata[r][c];
                    }
                    a.push(value);
                }
                arr.push(a);
            }
            break;
        case 'flipLeftRight':
            for (let r = 0; r < getdata.length; r++) {
                let a = [];
                for (let c = getdata[0].length - 1; c >= 0; c--) {
                    let value = "";
                    if (getdata[r] != null && getdata[r][c] != null) {
                        value = getdata[r][c];
                    }
                    a.push(value);
                }
                arr.push(a);
            }
            break;
        case 'flipClockwise':
            for (let c = 0; c < getdata[0].length; c++) {
                let a = [];
                for (let r = getdata.length - 1; r >= 0; r--) {
                    let value = "";
                    if (getdata[r] != null && getdata[r][c] != null) {
                        value = getdata[r][c];
                    }
                    a.push(value);
                }
                arr.push(a);
            }
            break;
        case 'flipCounterClockwise':
            for (let c = getdata[0].length - 1; c >= 0; c--) {
                let a = [];
                for (let r = 0; r < getdata.length; r++) {
                    let value = "";
                    if (getdata[r] != null && getdata[r][c] != null) {
                        value = getdata[r][c];
                    }
                    a.push(value);
                }
                arr.push(a);
            }
            break;
        case 'transpose':
            for (let c = 0; c < getdata[0].length; c++) {
                let a = [];
                for (let r = 0; r < getdata.length; r++) {
                    let value = "";
                    if (getdata[r] != null && getdata[r][c] != null) {
                        value = getdata[r][c];
                    }
                    a.push(value);
                }
                arr.push(a);
            }
            break;
        case 'deleteZeroByRow':
            getdatalen = getdata[0].length;
            for (let r = 0; r < getdata.length; r++) {
                let a = [], stdel = true, eddel = true;
                for (let c = 0; c < getdatalen; c++) {
                    let value = "";
                    if (getdata[r] != null && getdata[r][c] != null) {
                        value = getdata[r][c];
                        if ((value.v == "0" || value.v == 0) && stdel) {
                            continue;
                        }
                        else {
                            stdel = false;
                        }
                    }
                    a.push(value);
                }

                let a1 = [];
                if (a.length == getdatalen) {
                    a1 = a;
                } else {
                    for (let c = a.length - 1; c >= 0; c--) {
                        let value = "";
                        if (a[c] != null) {
                            value = a[c];
                            if ((value.v == "0" || value.v == 0) && eddel) {
                                continue;
                            }
                            else {
                                eddel = false;
                            }
                        }
                        a1.unshift(value);
                    }

                    let l = getdatalen - a1.length;
                    for (let c1 = 0; c1 < l; c1++) {
                        a1.push("");
                    }
                }
                arr.push(a1);
            }
            break;
        case 'deleteZeroByColumn':
            getdatalen = getdata.length;
            collen = getdata[0].length;
            for (let c = 0; c < collen; c++) {
                let a = [], stdel = true, eddel = true;
                for (let r = 0; r < getdatalen; r++) {
                    let value = "";
                    if (getdata[r] != null && getdata[r][c] != null) {
                        value = getdata[r][c];
                        if ((value.v == "0" || value.v == 0) && stdel) {
                            continue;
                        }
                        else {
                            stdel = false;
                        }
                    }
                    a.push(value);
                }

                let a1 = [];
                if (a.length == getdatalen) {
                    a1 = a;
                }
                else {
                    for (let r = a.length - 1; r >= 0; r--) {
                        let value = "";
                        if (a[r] != null) {
                            value = a[r];
                            if ((value.v == "0" || value.v == 0) && eddel) {
                                continue;
                            }
                            else {
                                eddel = false;
                            }
                        }
                        a1.unshift(value);
                    }

                    let l = getdatalen - a1.length;
                    for (let r1 = 0; r1 < l; r1++) {
                        a1.push("");
                    }
                }
                arr.push(a1);
            }

            arr1 = [];
            for (let c = 0; c < arr[0].length; c++) {
                let a = [];
                for (let r = 0; r < arr.length; r++) {
                    let value = "";
                    if (arr[r] != null && arr[r][c] != null) {
                        value = arr[r][c];
                    }
                    a.push(value);
                }
                arr1.push(a);
            }
            break;
        case 'removeDuplicateByRow':
            getdatalen = getdata[0].length;
            for (let r = 0; r < getdata.length; r++) {
                let a = [], repeat = {};

                for (let c = 0; c < getdatalen; c++) {
                    let value = null;
                    if (getdata[r] != null && getdata[r][c] != null) {
                        value = getdata[r][c];

                        if(value.v in repeat){
                            repeat[value.v].push(value);
                        }
                        else{
                            repeat[value.v] = [];
                            repeat[value.v].push(value);
                        }
                    }
                }

                for (let c = 0; c < getdatalen; c++) {
                    let value = null;
                    if (getdata[r] != null && getdata[r][c] != null) {
                        value = getdata[r][c];

                        if(repeat[value.v].length == 1){
                            a.push(value);
                        }
                    }
                }

                let l = getdatalen - a.length;
                for (let c1 = 0; c1 < l; c1++) {
                    a.push(null);
                }
                arr.push(a);
            }
            break;
        case 'removeDuplicateByColumn':
            collen = getdata[0].length;
            getdatalen = getdata.length;
            for (let c = 0; c < collen; c++) {
                let a = [], repeat = {};

                for (let r = 0; r < getdatalen; r++) {
                    let value = null;
                    if (getdata[r] != null && getdata[r][c] != null) {
                        value = getdata[r][c];

                        if(value.v in repeat){
                            repeat[value.v].push(value);
                        }
                        else{
                            repeat[value.v] = [];
                            repeat[value.v].push(value);
                        }
                    }
                }

                for (let r = 0; r < getdatalen; r++) {
                    let value = null;
                    if (getdata[r] != null && getdata[r][c] != null) {
                        value = getdata[r][c];

                        if(repeat[value.v].length == 1){
                            a.push(value);
                        }
                    }
                }

                a1 = a;
                let l = getdatalen - a1.length;
                for (let r1 = 0; r1 < l; r1++) {
                    a1.push(null);
                }
                arr.push(a1);
            }

            arr1 = [];
            for (let c = 0; c < arr[0].length; c++) {
                let a = [];
                for (let r = 0; r < arr.length; r++) {
                    let value = null;
                    if (arr[r] != null && arr[r][c] != null) {
                        value = arr[r][c];
                    }
                    a.push(value);
                }
                arr1.push(a);
            }
            break;
        case 'newMatrix':
            // TODO
            console.log("TODO")
            break;
    }
    editor.controlHandler(arr, range)

    if (success && typeof success === 'function') {
        success();
    }
}

/**
 * 指定工作表指定单元格区域的数据进行矩阵计算，返回计算成功后的结果数据
 * @param {String} type 计算方式
 * @param {Number} number 计算数值
 * @param {Object} options 可选参数
 * @param {Object | String} options.range 选区范围,支持选区的格式为"A1:B2"、"sheetName!A1:B2"或者{row:[0,1],column:[0,1]}，只能为单个选区；默认为当前选区
 * @param {Function} options.success 操作结束的回调函数
 */
export function matrixCalculation(type, number, options = {}) {
    let typeValues = [
        'plus',     // 加
        'minus',    // 减
        'multiply', // 乘
        'divided',  // 除
        'power',    // 幂
        'root',     // 次方根
        'log'       // 对数log
    ]

    if (!type || typeValues.indexOf(type) < 0) {
        return tooltip.info('The type parameter is invalid.', '')
    }

    if(!isRealNum(number)){
        return tooltip.info('The number parameter is invalid.', '')
    }

    let curRange = Store.luckysheet_select_save[0];
    let {
        range = curRange,
        success
    } = {...options}

    if(range instanceof Array && range.length > 1){
        tooltip.info(locale().drag.noMulti, "");
        return;
    }

    if (range && typeof range === 'string' && formula.iscelldata(range)) {
        range = formula.getcellrange(range)
    }

    let getdata = getdatabyselection(range);
    if (getdata.length == 0) {
        return;
    }

    let arr = [];
    for (let r = 0; r < getdata.length; r++) {
        let a = [];
        for (let c = 0; c < getdata[0].length; c++) {
            let value = "";
            if (getdata[r] != null && getdata[r][c] != null) {
                value = getdata[r][c];
                if (parseInt(value) != null && getdata[r][c].ct != undefined && getdata[r][c].ct.t == "n") {
                    if (type == "minus") {
                        value.v = value.v - number;
                    }
                    else if (type == "multiply") {
                        value.v = value.v * number;
                    }
                    else if (type == "divided") {
                        value.v = numFormat(value.v / number, 4);
                    }
                    else if (type == "power") {
                        value.v = Math.pow(value.v, number);
                    }
                    else if (type == "root") {
                        if (number == 2) {
                            value.v = numFormat(Math.sqrt(value.v), 4);
                        }
                        else if (number == 3 && Math.cbrt) {
                            value.v = numFormat(Math.cbrt(value.v), 4);
                        }
                        else {
                            value.v = numFormat(jfnqrt(value.v, number), 4);
                        }
                    }
                    else if (type == "log") {
                        value.v = numFormat(Math.log(value.v) * 10000 / Math.log(Math.abs(number)), 4);
                    }
                    else {
                        value.v = value.v + number;
                    }

                    if(value.v == null){
                        value.m = "";
                    }
                    else{
                        value.m = value.v.toString();
                    }
                }
            }
            a.push(value);
        }
        arr.push(a);
    }

    editor.controlHandler(arr, range);

    if (success && typeof success === 'function') {
        success();
    }
}


/**
 * 新增一个sheet，返回新增的工作表对象
 * @param {Object} options 可选参数
 * @param {Object} options.sheetObject 新增的工作表的数据；默认值为空对象
 * @param {Number} options.order 新增的工作表索引；默认值为最后一个索引位置
 * @param {Function} options.success 操作结束的回调函数
 */
export function setSheetAdd(options = {}) {
    let lastOrder = Store.luckysheetfile.length - 1;
    let {
        sheetObject = {},
        order = lastOrder,
        success
    } = {...options}

    if(!isRealNum(order)){
        return tooltip.info("Parameter is not a table index", "");
    }

    order = Number(order);

    let index = sheetmanage.generateRandomSheetIndex();
    // calcChain公式链里的index也要跟着变化
    if (sheetObject.calcChain && sheetObject.calcChain.length > 0) {
        sheetObject.calcChain.forEach((item) => {
            item.index = index
        })
    }
    let sheetname = sheetmanage.generateRandomSheetName(Store.luckysheetfile, false);
    if(!!sheetObject.name){
        let sameName = false;

        for(let i = 0; i < Store.luckysheetfile.length; i++){
            if(Store.luckysheetfile[i].name == sheetObject.name){
                sameName = true;
                break;
            }
        }

        if(!sameName){
            sheetname = sheetObject.name;
        }
    }

    $("#luckysheet-sheet-container-c").append(replaceHtml(sheetHTML, {
        "index": index,
        "active": "",
        "name": sheetname,
        "style": "",
        "colorset": ""
    }));

    let sheetconfig = {
        "name": "",
        "color": "",
        "status": "0",
        "order": "",
        "index": "",
        "celldata": [],
        "row": Store.defaultrowNum,
        "column": Store.defaultcolumnNum,
        "config": {},
        "pivotTable": null,
        "isPivotTable": false
    };
    sheetconfig = $.extend(true, sheetconfig, sheetObject);

    sheetconfig.index = index;
    sheetconfig.name = sheetname;
    sheetconfig.order = order;

    if(order <= 0){
        let beforeIndex = Store.luckysheetfile[0].index;
        let beforeObj = $("#luckysheet-sheets-item" + beforeIndex);
        $("#luckysheet-sheets-item" + index).insertBefore(beforeObj);

        Store.luckysheetfile.splice(0, 0, sheetconfig);
    }
    else{
        if(order > Store.luckysheetfile.length){
            order = Store.luckysheetfile.length;
        }

        let afterIndex = Store.luckysheetfile[order - 1].index;
        let afterObj = $("#luckysheet-sheets-item" + afterIndex);
        $("#luckysheet-sheets-item" + index).insertAfter(afterObj);

        Store.luckysheetfile.splice(order, 0, sheetconfig);
    }

    let orders = {};

    Store.luckysheetfile.forEach((item, i, arr) => {
        arr[i].order = i;
        orders[item.index.toString()] = i;
    })

    $("#luckysheet-sheet-area div.luckysheet-sheets-item").removeClass("luckysheet-sheets-item-active");
    $("#luckysheet-sheets-item" + index).addClass("luckysheet-sheets-item-active");
    $("#luckysheet-cell-main").append('<div id="luckysheet-datavisual-selection-set-' + index + '" class="luckysheet-datavisual-selection-set"></div>');
    cleargridelement(true);

    server.saveParam("sha", null, $.extend(true, {}, sheetconfig));
    server.saveParam("shr", null, orders);

    if (Store.clearjfundo) {
        Store.jfundo.length  = 0;
        let redo = {};
        redo["type"] = "addSheet";
        redo["sheetconfig"] = $.extend(true, {}, sheetconfig);
        redo["index"] = index;
        redo["currentSheetIndex"] = Store.currentSheetIndex;
        Store.jfredo.push(redo);
    }

    sheetmanage.changeSheetExec(index, false, true);

    if (success && typeof success === 'function') {
        success();
    }
    return sheetconfig;
}


/**
 * 删除指定下标的工作表，返回已删除的工作表对象
 * @param {Object} options 可选参数
 * @param {Number} options.order 工作表下标；默认值为当前工作表下标
 * @param {Function} options.success 操作结束的回调函数
 */
export function setSheetDelete(options = {}) {
    let {
        order = getSheetIndex(Store.currentSheetIndex),
        success
    } = {...options}

    let file = Store.luckysheetfile[order];

    if(file == null){
        return tooltip.info("The order parameter is invalid.", "");
    }

    if(Store.luckysheetfile.length === 1){
        return tooltip.info(locale().sheetconfig.noMoreSheet, "");
    }

    sheetmanage.deleteSheet(file.index);

    setTimeout(() => {
        if (success && typeof success === 'function') {
            success();
        }
    }, 1);

    return file;
}


/**
 * 复制指定下标的工作表到指定下标位置
 * @param {Object} options 可选参数
 * @param {Number} options.targetOrder 新复制的工作表目标下标位置；默认值为当前工作表下标的下一个下标位置（递增）
 * @param {Number} options.order 被复制的工作表下标；默认值为当前工作表下标
 * @param {Function} options.success 操作结束的回调函数
 */
export function setSheetCopy(options = {}) {
    let {
        targetOrder,
        order = getSheetIndex(Store.currentSheetIndex),
        success
    } = {...options}

    let file = Store.luckysheetfile[order];

    if(file == null){
        return tooltip.info("The order parameter is invalid.", "");
    }

    if(targetOrder == null){
        targetOrder = order + 1;
    }

    if(!isRealNum(targetOrder)){
        return tooltip.info("The targetOrder parameter is invalid.", "");
    }

    let copyindex = file.index;
    let index = sheetmanage.generateRandomSheetIndex();

    let copyjson = $.extend(true, {}, file);
    copyjson.order = Store.luckysheetfile.length;
    copyjson.index = index;
    copyjson.name = sheetmanage.generateCopySheetName(Store.luckysheetfile, copyjson.name);

    let colorset = '';
    if(copyjson.color != null){
        colorset = '<div class="luckysheet-sheets-item-color" style=" position: absolute; width: 100%; height: 3px; bottom: 0px; left: 0px; background-color: ' + copyjson.color + ';"></div>';
    }

    let afterObj = $("#luckysheet-sheets-item" + copyindex);
    if(isRealNum(targetOrder)){
        afterObj = $("#luckysheet-sheets-item" + Store.luckysheetfile[targetOrder - 1].index);
    }

    $("#luckysheet-sheet-container-c").append(replaceHtml(sheetHTML, {
        "index": copyjson.index,
        "active": "",
        "name": copyjson.name,
        "order": copyjson.order,
        "style": "",
        "colorset": colorset
    }));
    $("#luckysheet-sheets-item" + copyjson.index).insertAfter(afterObj);
    Store.luckysheetfile.splice(targetOrder, 0, copyjson);

    $("#luckysheet-sheet-area div.luckysheet-sheets-item").removeClass("luckysheet-sheets-item-active");
    $("#luckysheet-sheets-item" + index).addClass("luckysheet-sheets-item-active");
    $("#luckysheet-cell-main").append('<div id="luckysheet-datavisual-selection-set-' + index + '" class="luckysheet-datavisual-selection-set"></div>');
    cleargridelement(true);

    server.saveParam("shc", index, { "copyindex": copyindex, "name": copyjson.name });

    sheetmanage.changeSheetExec(index);
    sheetmanage.reOrderAllSheet();

    if (Store.clearjfundo) {
        Store.jfredo.push({
            "type": "copySheet",
            "copyindex": copyindex,
            "index": copyjson.index,
            "sheetIndex": copyjson.index
        });
    }
    else if (Store.jfredo.length > 0) {
        let jfredostr = Store.jfredo[Store.jfredo.length - 1];

        if (jfredostr.type == "copySheet") {
            jfredostr.index = copyjson.index;
            jfredostr.sheetIndex = copyjson.index;
        }
    }

    setTimeout(() => {
        if (success && typeof success === 'function') {
            success();
        }
    }, 1);

    return copyjson;
}


/**
 * 隐藏指定下标的工作表，返回被隐藏的工作表对象
 * @param {Object} options 可选参数
 * @param {Number} options.order 工作表下标；默认值为当前工作表下标
 * @param {Function} options.success 操作结束的回调函数
 */
export function setSheetHide(options = {}) {
    let {
        order = getSheetIndex(Store.currentSheetIndex),
        success
    } = {...options}

    let file = Store.luckysheetfile[order];

    if(file == null){
        return tooltip.info("The order parameter is invalid.", "");
    }

    sheetmanage.setSheetHide(file.index);

    setTimeout(() => {
        if (success && typeof success === 'function') {
            success();
        }
    }, 1);

    return file;
}


/**
 * 取消隐藏指定下标的工作表，返回被取消隐藏的工作表对象
 * @param {Object} options 可选参数
 * @param {Number} options.order 工作表下标；默认值为当前工作表下标
 * @param {Function} options.success 操作结束的回调函数
 */
export function setSheetShow(options = {}) {
    let {
        order = getSheetIndex(Store.currentSheetIndex),
        success
    } = {...options}

    let file = Store.luckysheetfile[order];

    if(file == null){
        return tooltip.info("The order parameter is invalid.", "");
    }

    sheetmanage.setSheetShow(file.index);

    setTimeout(() => {
        if (success && typeof success === 'function') {
            success();
        }
    }, 1);

    return file;
}


/**
 * 设置指定下标的工作表为当前工作表（激活态），即切换到指定的工作表，返回被激活的工作表对象
 * @param {Number} order 要激活的工作表下标
 * @param {Object} options 可选参数
 * @param {Function} options.success 操作结束的回调函数
 */
export function setSheetActive(order, options = {}) {
    if(order == null || !isRealNum(order) || Store.luckysheetfile[order] == null){
        return tooltip.info("The order parameter is invalid.", "");
    }

    let file = Store.luckysheetfile[order];

    let {
        success
    } = {...options}

    $("#luckysheet-sheet-area div.luckysheet-sheets-item").removeClass("luckysheet-sheets-item-active");
    $("#luckysheet-sheets-item" + file.index).addClass("luckysheet-sheets-item-active");

    sheetmanage.changeSheet(file.index);

    setTimeout(() => {
        if (success && typeof success === 'function') {
            success();
        }
    }, 1);
    server.multipleRangeShow()
    return file;
}


/**
 * 修改工作表名称
 * @param {String} name 工作表名称
 * @param {Object} options 可选参数
 * @param {Number} options.order 工作表下标；默认值为当前工作表下标
 * @param {Function} options.success 操作结束的回调函数
 */
export function setSheetName(name, options = {}) {
    if(getObjType(name) != 'string' || name.toString().length == 0){
        return tooltip.info("The name parameter is invalid.", "");
    }

    let {
        order = getSheetIndex(Store.currentSheetIndex),
        success
    } = {...options}

    let file = Store.luckysheetfile[order];

    if(file == null){
        return tooltip.info("The order parameter is invalid.", "");
    }

    let oldtxt = file.name;
    file.name = name;

    $("#luckysheet-sheets-item" + file.index + " .luckysheet-sheets-item-name").text(name);

    server.saveParam("all", file.index, name, { "k": "name" });

    if (Store.clearjfundo) {
        let redo = {};
        redo["type"] = "sheetName";
        redo["sheetIndex"] = file.index;

        redo["oldtxt"] = oldtxt;
        redo["txt"] = name;

        Store.jfundo.length  = 0;
        Store.jfredo.push(redo);
    }

    if (success && typeof success === 'function') {
        success();
    }
}


/**
 * 设置工作表名称处的颜色
 * @param {String} color 工作表颜色
 * @param {Object} options 可选参数
 * @param {Number} options.order 工作表下标；默认值为当前工作表下标
 * @param {Function} options.success 操作结束的回调函数
 */
export function setSheetColor(color, options = {}) {
    if(getObjType(color) != 'string' || color.toString().length == 0){
        return tooltip.info("The color parameter is invalid.", "");
    }

    let {
        order = getSheetIndex(Store.currentSheetIndex),
        success
    } = {...options}

    let file = Store.luckysheetfile[order];

    if(file == null){
        return tooltip.info("The order parameter is invalid.", "");
    }

    let oldcolor = file.color;
    file.color = color;

    $("#luckysheet-sheets-item" + file.index).find(".luckysheet-sheets-item-color").remove();
    $("#luckysheet-sheets-item" + file.index).append('<div class="luckysheet-sheets-item-color" style=" position: absolute; width: 100%; height: 3px; bottom: 0px; left: 0px; background-color: ' + color + ';"></div>');

    server.saveParam("all", file.index, color, { "k": "color" });

    if (Store.clearjfundo) {
        let redo = {};
        redo["type"] = "sheetColor";
        redo["sheetIndex"] = file.index;

        redo["oldcolor"] = oldcolor;
        redo["color"] = color;

        Store.jfundo.length  = 0;
        Store.jfredo.push(redo);
    }

    if (success && typeof success === 'function') {
        success();
    }
}


/**
 * 指定工作表向左边或右边移动一个位置，或者指定索引，返回指定的工作表对象
 * @param {String | Number} type 工作表移动方向或者移动的目标索引
 * @param {Object} options 可选参数
 * @param {Number} options.order 工作表索引；默认值为当前工作表索引
 * @param {Function} options.success 操作结束的回调函数
 */
export function setSheetMove(type, options = {}) {
    if(type != 'left' && type != 'right' && !isRealNum(type)){
        return tooltip.info("Type parameter not available", "");
    }

    if(isRealNum(type)){
        type = parseInt(type);
    }

    let curOrder = getSheetIndex(Store.currentSheetIndex);
    let {
        order = curOrder,
        success
    } = {...options}

    let file = Store.luckysheetfile[order];

    if(file == null){
        return tooltip.info("ncorrect worksheet index", "");
    }

    let sheetIndex = file.index;

    if(type == 'left'){
        if(order == 0){
            return;
        }

        let prevIndex = Store.luckysheetfile[order - 1].index;
        $("#luckysheet-sheets-item" + sheetIndex).insertBefore($("#luckysheet-sheets-item" + prevIndex));

        Store.luckysheetfile.splice(order, 1);
        Store.luckysheetfile.splice(order - 1, 0, file);
    }
    else if(type == 'right'){
        if(order == Store.luckysheetfile.length - 1){
            return;
        }

        let nextIndex = Store.luckysheetfile[order + 1].index;
        $("#luckysheet-sheets-item" + sheetIndex).insertAfter($("#luckysheet-sheets-item" + nextIndex));

        Store.luckysheetfile.splice(order, 1);
        Store.luckysheetfile.splice(order + 1, 0, file);
    }
    else{
        if(type < 0){
            type = 0;
        }

        if(type > Store.luckysheetfile.length - 1){
            type = Store.luckysheetfile.length - 1;
        }

        if(type == order){
            return;
        }

        if(type < order){
            let prevIndex = Store.luckysheetfile[type].index;
            $("#luckysheet-sheets-item" + sheetIndex).insertBefore($("#luckysheet-sheets-item" + prevIndex));
        }
        else{
            let nextIndex = Store.luckysheetfile[type].index;
            $("#luckysheet-sheets-item" + sheetIndex).insertAfter($("#luckysheet-sheets-item" + nextIndex));
        }

        Store.luckysheetfile.splice(order, 1);
        Store.luckysheetfile.splice(type, 0, file);
    }

    let orders = {};

    Store.luckysheetfile.forEach((item, i, arr) => {
        arr[i].order = i;
        orders[item.index.toString()] = i;
    })

    server.saveParam("shr", null, orders);

    if (success && typeof success === 'function') {
        success();
    }
}


/**
 * 重新排序所有工作表的位置，指定工作表顺序的数组。
 * @param {Array} orderList 工作表顺序，设置工作表的index和order来指定位置
 * @param {Object} options 可选参数
 * @param {Function} options.success 操作结束的回调函数
 */
export function setSheetOrder(orderList, options = {}) {
    if(orderList == null || orderList.length == 0){
        return tooltip.info("Type orderList not available", "");
    }

    let orderListMap = {};
    orderList.forEach((item) => {
        orderListMap[item.index.toString()] = item.order;
    })

    Store.luckysheetfile.sort((x, y) => {
        let order_x = orderListMap[x.index.toString()];
        let order_y = orderListMap[y.index.toString()];

        if(order_x != null && order_y != null){
            return order_x - order_y;
        }
        else if(order_x != null){
            return -1;
        }
        else if(order_y != null){
            return 1;
        }
        else{
            return 1;
        }
    })

    let orders = {};

    Store.luckysheetfile.forEach((item, i, arr) => {
        arr[i].order = i;
        orders[item.index.toString()] = i;

        if(i > 0){
            let preIndex = arr[i - 1].index;
            $("#luckysheet-sheets-item" + item.index).insertAfter($("#luckysheet-sheets-item" + preIndex));
        }
    })

    server.saveParam("shr", null, orders);

    let {
        success
    } = {...options}

    if (success && typeof success === 'function') {
        success();
    }
}


/**
 * 设置工作表缩放比例
 * @param {Number} zoom 工作表缩放比例，值范围为0.1 ~ 4；
 * @param {Object} options 可选参数
 * @param {Number} options.order 工作表下标；默认值为当前工作表下标
 * @param {Function} options.success 操作结束的回调函数
 */
export function setSheetZoom(zoom, options = {}) {
    if(!isRealNum(zoom) || zoom < 0.1 || zoom > 4){
        return tooltip.info("The zoom parameter is invalid.", "");
    }

    let {
        order = getSheetIndex(Store.currentSheetIndex),
        success
    } = {...options}

    let file = Store.luckysheetfile[order];

    if(file == null){
        return tooltip.info("The order parameter is invalid.", "");
    }

    file["zoomRatio"] = zoom;

    server.saveParam("all", file.index, zoom, { "k": "zoomRatio" });

    if(file.index == Store.currentSheetIndex){
        Store.zoomRatio = zoom;
        // 图片
        let currentSheet = sheetmanage.getSheetByIndex();
        imageCtrl.images = currentSheet.images;
        imageCtrl.allImagesShow();
        imageCtrl.init();

        zoomNumberDomBind();
        zoomRefreshView();
    }

    if (success && typeof success === 'function') {
        success();
    }
}


/**
 * 显示指定下标工作表的网格线，返回操作的工作表对象
 * @param {Object} options 可选参数
 * @param {Number} options.order 需要显示网格线的工作表下标；默认值为当前工作表下标
 * @param {Function} options.success 操作结束的回调函数
 */
export function showGridLines(options = {}){
    let {
        order = getSheetIndex(Store.currentSheetIndex),
        success
    } = {...options}

    let file = Store.luckysheetfile[order];

    if(file == null){
        return tooltip.info("The order parameter is invalid.", "");
    }

    file.showGridLines = true;

    if(file.index == Store.currentSheetIndex){
        Store.showGridLines = true;

        setTimeout(function () {
            luckysheetrefreshgrid();
        }, 1);
    }

    setTimeout(() => {
        if (success && typeof success === 'function') {
            success();
        }
    }, 1);

    return file;
}


/**
 * 隐藏指定下标工作表的网格线，返回操作的工作表对象
 * @param {Object} options 可选参数
 * @param {Number} options.order 需要显示网格线的工作表下标；默认值为当前工作表下标
 * @param {Function} options.success 操作结束的回调函数
 */
export function hideGridLines(options = {}){
    let {
        order = getSheetIndex(Store.currentSheetIndex),
        success
    } = {...options}

    let file = Store.luckysheetfile[order];

    if(file == null){
        return tooltip.info("The order parameter is invalid.", "");
    }

    file.showGridLines = false;

    if(file.index == Store.currentSheetIndex){
        Store.showGridLines = false;

        setTimeout(function () {
            luckysheetrefreshgrid();
        }, 1);
    }

    setTimeout(() => {
        if (success && typeof success === 'function') {
            success();
        }
    }, 1);

    return file;
}


/**
 * 刷新canvas
 * @param {Object} options 可选参数
 * @param {Function} options.success 操作结束的回调函数
 */
export function refresh(options = {}) {
    // luckysheetrefreshgrid();
    jfrefreshgrid();

    let {
        success
    } = {...options}

    if (success && typeof success === 'function') {
        success();
    }
}


/**
 * 滚动当前工作表位置
 * @param {Object} options 可选参数
 * @param {Number} options.scrollLeft 横向滚动值
 * @param {Number} options.scrollTop 纵向滚动值
 * @param {Number} options.targetRow 纵向滚动到指定的行号
 * @param {Number} options.targetColumn 横向滚动到指定的列号
 * @param {Function} options.success 操作结束的回调函数
 */
export function scroll(options = {}){
    let {
        scrollLeft,
        scrollTop,
        targetRow,
        targetColumn,
        success
    } = {...options}

    if(scrollLeft != null){
        if(!isRealNum(scrollLeft)){
            return tooltip.info("The scrollLeft parameter is invalid.", "");
        }

        $("#luckysheet-scrollbar-x").scrollLeft(scrollLeft);
    }
    else if(targetColumn != null){
        if(!isRealNum(targetColumn)){
            return tooltip.info("The targetColumn parameter is invalid.", "");
        }

        let col = Store.visibledatacolumn[targetColumn],
            col_pre = targetColumn <= 0 ? 0 : Store.visibledatacolumn[targetColumn - 1];

        $("#luckysheet-scrollbar-x").scrollLeft(col_pre);
    }


    if(scrollTop != null){
        if(!isRealNum(scrollTop)){
            return tooltip.info("The scrollTop parameter is invalid.", "");
        }

        $("#luckysheet-scrollbar-y").scrollTop(scrollTop);
    }
    else if(targetRow != null){
        if(!isRealNum(targetRow)){
            return tooltip.info("The targetRow parameter is invalid.", "");
        }

        let row = Store.visibledatarow[targetRow],
            row_pre = targetRow <= 0 ? 0 : Store.visibledatarow[targetRow - 1];

        $("#luckysheet-scrollbar-y").scrollTop(row_pre);
    }

    if (success && typeof success === 'function') {
        success();
    }
}


/**
 * 根据窗口大小自动resize画布
 * @param {Object} options 可选参数
 * @param {Function} options.success 操作结束的回调函数
 */
export function resize(options = {}){
    luckysheetsizeauto();

    let {
        success
    } = {...options}

    if (success && typeof success === 'function') {
        success();
    }
}


/**
 * 返回指定选区截图后生成的base64格式的图片
 * @param {Object} options 可选参数
 * @param {Object | String} options.range 选区范围，只能为单个选区；默认为当前选区
 */
export function getScreenshot(options = {}) {
    let {
        range = Store.luckysheet_select_save[Store.luckysheet_select_save.length - 1],
    } = {...options}

    if(getObjType(range) == 'string'){
        if(!formula.iscelldata(range)){
            return tooltip.info("The range parameter is invalid.", "");
        }

        let cellrange = formula.getcellrange(range);
        range = {
            "row": cellrange.row,
            "column": cellrange.column
        };
    }

    if(getObjType(range) != 'object' || range.row == null || range.column == null){
        return tooltip.info("The range parameter is invalid.", "");
    }

    let str = range.row[0],
        edr = range.row[1],
        stc = range.column[0],
        edc = range.column[1];

    let has_PartMC = hasPartMC(Store.config, str, edr, stc, edc);

    if(has_PartMC){
        return tooltip.info('Cannot perform this operation on partially merged cells', '');
    }

    let visibledatarow = Store.visibledatarow;
    let visibledatacolumn = Store.visibledatacolumn;

    let scrollHeight, rh_height;
    if (str - 1 < 0) {
        scrollHeight = 0;
        rh_height = visibledatarow[edr];
    }
    else {
        scrollHeight = visibledatarow[str - 1];
        rh_height = visibledatarow[edr] - visibledatarow[str - 1];
    }

    let scrollWidth, ch_width;
    if (stc - 1 < 0) {
        scrollWidth = 0;
        ch_width = visibledatacolumn[edc];
    }
    else {
        scrollWidth = visibledatacolumn[stc - 1];
        ch_width = visibledatacolumn[edc] - visibledatacolumn[stc - 1];
    }

    let newCanvas = $("<canvas>").attr({
        width: Math.ceil(ch_width * Store.devicePixelRatio),
        height: Math.ceil(rh_height * Store.devicePixelRatio)
    }).css({ width: ch_width, height: rh_height });

    luckysheetDrawMain(scrollWidth, scrollHeight, ch_width, rh_height, 1, 1, null, null, newCanvas);
    let ctx_newCanvas = newCanvas.get(0).getContext("2d");

    //补上 左边框和上边框
    ctx_newCanvas.beginPath();
    ctx_newCanvas.moveTo(
        0,
        0
    );
    ctx_newCanvas.lineTo(
        0,
        Store.devicePixelRatio * rh_height
    );
    ctx_newCanvas.lineWidth = Store.devicePixelRatio * 2;
    ctx_newCanvas.strokeStyle = luckysheetdefaultstyle.strokeStyle;
    ctx_newCanvas.stroke();
    ctx_newCanvas.closePath();

    ctx_newCanvas.beginPath();
    ctx_newCanvas.moveTo(
        0,
        0
    );
    ctx_newCanvas.lineTo(
        Store.devicePixelRatio * ch_width,
        0
    );
    ctx_newCanvas.lineWidth = Store.devicePixelRatio * 2;
    ctx_newCanvas.strokeStyle = luckysheetdefaultstyle.strokeStyle;
    ctx_newCanvas.stroke();
    ctx_newCanvas.closePath();

    let url = newCanvas.get(0).toDataURL("image/png");

    return url;
}


/**
 * 设置工作簿名称
 * @param {String} name 工作簿名称
 * @param {Object} options 可选参数
 * @param {Function} options.success 操作结束的回调函数
 */
export function setWorkbookName(name, options = {}) {
    if(name == null || name.toString().length == 0){
        return tooltip.info("The name parameter is invalid.", "");
    }

    $("#luckysheet_info_detail_input").val(name);

    let {
        success
    } = {...options}

    if (success && typeof success === 'function') {
        success();
    }
}

/**
 * 获取工作簿名称
 * @param   {Object}    options         可选参数
 * @param   {Function}  options.success 操作结束的回调函数
 * @returns {String}    返回工作簿名称，如果读取失败则返回空字符串并弹窗提示
 */
export function getWorkbookName(options = {}) {

    let name = "";
    let element = $("#luckysheet_info_detail_input");

    if(element.length == 0){

        tooltip.info('Failed to get workbook name, label loading failed!');
        return name;

    }

    name = $.trim(element.val());

    let {
        success
    } = {...options}

    setTimeout(() => {
        if (success && typeof success === 'function') {
            success()
        }
    }, 1)

    return name;
}


/**
 * 撤销当前操作，返回刚刚撤销的操作对象
 * @param {Object} options 可选参数
 * @param {Function} options.success 操作结束的回调函数
 */
export function undo(options = {}) {
    let ctr = $.extend(true, {}, Store.jfredo[Store.jfredo.length - 1]);

    controlHistory.redo(new Event('custom'));
    luckysheetactiveCell();

    let {
        success
    } = {...options}

    setTimeout(() => {
        if (success && typeof success === 'function') {
            success();
        }
    }, 1);

    return ctr;
}


/**
 * 重做当前操作，返回刚刚重做的操作对象
 * @param {Object} options 可选参数
 * @param {Function} options.success 操作结束的回调函数
 */
export function redo(options = {}) {
    let ctr = $.extend(true, {}, Store.jfundo[Store.jfundo.length - 1]);

    controlHistory.undo(new Event('custom'));
    luckysheetactiveCell();

    let {
        success
    } = {...options}

    setTimeout(() => {
        if (success && typeof success === 'function') {
            success();
        }
    }, 1);

    return ctr;
}


/**
 * 返回所有工作表配置
 */
export function getAllSheets() {
    let data = $.extend(true, [], Store.luckysheetfile);

    data.forEach((item, index, arr) => {
        if(item.data != null && item.data.length > 0){
            item.celldata = sheetmanage.getGridData(item.data);
        }

        delete item.load;
        delete item.freezen;

    })

    return data;
}


/**
 * 根据index获取sheet页配置
 *
 * @param {Object} options 可选参数
 * @param {String} options.index 工作表index
 * @param {Number} options.order 工作表order
 * @param {String} options.name 工作表name
 */
export function getSheet(options = {}){

    let {
        index,
        order,
        name
    } = {...options};

    if(index != null){
        return sheetmanage.getSheetByIndex(index);
    }else if(order != null){
        return Store.luckysheetfile[order];
    }else if(name != null){
        return sheetmanage.getSheetByName(name);
    }

    return sheetmanage.getSheetByIndex();

}

/**
 * 快捷返回指定工作表的数据
 * @param {Object} options 可选参数
 * @param {Number} options.order 工作表下标；默认值为当前工作表下标
 */
export function getSheetData(options = {}) {
    let {
        order = getSheetIndex(Store.currentSheetIndex)
    } = {...options};

    let file = Store.luckysheetfile[order];

    if(file == null){
        return tooltip.info("The order parameter is invalid.", "");
    }

    let data = $.extend(true, [], file.data);

    if(data == null || data.length == 0){
        data = $.extend(true, [], sheetmanage.buildGridData(file));
    }

    return data;
}

/**
 * 快捷返回指定工作表的config配置
 * @param {Object} options 可选参数
 * @param {Number} options.order 工作表下标；默认值为当前工作表下标
 */
export function getConfig(options = {}) {
    let {
        order = getSheetIndex(Store.currentSheetIndex)
    } = {...options};

    let file = Store.luckysheetfile[order];

    if(file == null){
        return tooltip.info("The order parameter is invalid.", "");
    }

    let config = $.extend(true, {}, file.config);

    return config;
}

/**
 * 快捷设置指定工作表config配置
 * @param {Object} options 可选参数
 * @param {Number} options.order 工作表下标；默认值为当前工作表下标
 * @param {Function} options.success 操作结束的回调函数
 */
export function setConfig(cfg, options = {}) {
    if(getObjType(cfg) != 'object'){
        return tooltip.info("The cfg parameter is invalid.", "");
    }

    let {
        order = getSheetIndex(Store.currentSheetIndex),
        success
    } = {...options};

    let file = Store.luckysheetfile[order];

    if(file == null){
        return tooltip.info("The order parameter is invalid.", "");
    }

    file.config = cfg;

    if(file.index == Store.currentSheetIndex){
        Store.config = cfg;

        if("rowhidden" in cfg || "colhidden" in cfg || "rowlen" in cfg || "columnlen" in cfg){
            jfrefreshgrid_rhcw(Store.flowdata.length, Store.flowdata[0].length);
        }

        setTimeout(function () {
            luckysheetrefreshgrid();
        }, 1);
    }

    if (success && typeof success === 'function') {
        success();
    }
}

/**
 * 返回所有表格数据结构的一维数组luckysheetfile
 */
export function getLuckysheetfile(){
    return getluckysheetfile();
}


/**
 * 指定工作表范围设置数据验证功能，并设置参数
 * @param {Object} optionItem 数据验证的配置信息
 * @param {String} optionItem.type 类型
 * @param {String | Null} optionItem.type2 条件类型
 * @param {String | Number} optionItem.value1 条件值1
 * @param {String | Number} optionItem.value2 条件值2
 * @param {Boolean} optionItem.checked 选中状态
 * @param {Boolean} optionItem.remote 自动远程获取选项
 * @param {Boolean} optionItem.prohibitInput 输入数据无效时禁止输入
 * @param {Boolean} optionItem.hintShow 选中单元格时显示提示语
 * @param {String} optionItem.hintText 提示语文本
 * @param {Object} options 可选参数
 * @param {Array | Object | String} options.range 选区范围；默认为当前选区
 * @param {Number} options.order 工作表下标；默认值为当前工作表下标
 * @param {Function} options.success 操作结束的回调函数
 */
export function setDataVerification(optionItem, options = {}) {
    if(getObjType(optionItem) != 'object'){
        return tooltip.info("The optionItem parameter is invalid.", "");
    }

    let {
        type,
        type2 = null,
        value1 = '',
        value2 = '',
        remote = false,
        prohibitInput = false,
        hintShow = false,
        hintText = '',
        checked = false
    } = {...optionItem}

    let typeValues = ["dropdown", "checkbox", "number", "number_integer", "number_decimal", "text_content", "text_length", "date", "validity"];
    let type2Values_1 = ["bw", "nb", "eq", "ne", "gt", "lt", "gte", "lte"];
    let type2Values_2 = ["include", "exclude", "equal"];
    let type2Values_3 = ["bw", "nb", "eq", "ne", "bf", "nbf", "af", "naf"];
    let type2Values_4 = ["card", "phone"];

    if(!typeValues.includes(type)){
        return tooltip.info("The optionItem.type parameter is invalid.", "");
    }

    let dvText = locale().dataVerification;

    if(type == 'dropdown'){
        if(value1.length == 0){
            tooltip.info('<i class="fa fa-exclamation-triangle"></i>', dvText.tooltipInfo1);
            return;
        }
    }
    else if(type == 'checkbox'){
        if(value1.length == 0 || value2.length == 0){
            tooltip.info('<i class="fa fa-exclamation-triangle"></i>', dvText.tooltipInfo2);
            return;
        }
    }
    else if(type == 'number' || type == 'number_integer' || type == 'number_decimal'){
        if(!type2Values_1.includes(type2)){
            return tooltip.info("The optionItem.type2 parameter is invalid.", "");
        }

        if(!isRealNum(value1)){
            tooltip.info('<i class="fa fa-exclamation-triangle"></i>', dvText.tooltipInfo3);
            return;
        }

        if(type2 == 'bw' || type2 == 'nb'){
            if(!isRealNum(value2)){
                tooltip.info('<i class="fa fa-exclamation-triangle"></i>', dvText.tooltipInfo3);
                return;
            }

            if(Number(value2) < Number(value1)){
                tooltip.info('<i class="fa fa-exclamation-triangle"></i>', dvText.tooltipInfo4);
                return;
            }
        }
    }
    else if(type == 'text_content'){
        if(!type2Values_2.includes(type2)){
            return tooltip.info("The optionItem.type2 parameter is invalid.", "");
        }

        if(value1.length == 0){
            tooltip.info('<i class="fa fa-exclamation-triangle"></i>', dvText.tooltipInfo5);
            return;
        }
    }
    else if(type == 'text_length'){
        if(!type2Values_1.includes(type2)){
            return tooltip.info("The optionItem.type2 parameter is invalid.", "");
        }

        if(!isRealNum(value1)){
            tooltip.info('<i class="fa fa-exclamation-triangle"></i>', dvText.tooltipInfo3);
            return;
        }

        if(type2 == 'bw' || type2 == 'nb'){
            if(!isRealNum(value2)){
                tooltip.info('<i class="fa fa-exclamation-triangle"></i>', dvText.tooltipInfo3);
                return;
            }

            if(Number(value2) < Number(value1)){
                tooltip.info('<i class="fa fa-exclamation-triangle"></i>', dvText.tooltipInfo4);
                return;
            }
        }
    }
    else if(type == 'date'){
        if(!type2Values_3.includes(type2)){
            return tooltip.info("The optionItem.type2 parameter is invalid.", "");
        }

        if(!isdatetime(value1)){
            tooltip.info('<i class="fa fa-exclamation-triangle"></i>', dvText.tooltipInfo6);
            return;
        }

        if(type2 == 'bw' || type2 == 'nb'){
            if(!isdatetime(value2)){
                tooltip.info('<i class="fa fa-exclamation-triangle"></i>', dvText.tooltipInfo6);
                return;
            }

            if(diff(value1, value2) > 0){
                tooltip.info('<i class="fa fa-exclamation-triangle"></i>', dvText.tooltipInfo7);
                return;
            }
        }
    }
    else if(type == 'validity'){
        if(!type2Values_4.includes(type2)){
            return tooltip.info("The optionItem.type2 parameter is invalid.", "");
        }
    }

    if(getObjType(remote) != 'boolean'){
        return tooltip.info("The optionItem.remote parameter is invalid.", "");
    }

    if(getObjType(prohibitInput) != 'boolean'){
        return tooltip.info("The optionItem.prohibitInput parameter is invalid.", "");
    }

    if(getObjType(hintShow) != 'boolean'){
        return tooltip.info("The optionItem.hintShow parameter is invalid.", "");
    }

    let {
        range = Store.luckysheet_select_save[Store.luckysheet_select_save.length - 1],
        order = getSheetIndex(Store.currentSheetIndex),
        success
    } = {...options}

    if(getObjType(range) == 'string'){
        if(!formula.iscelldata(range)){
            return tooltip.info("The range parameter is invalid.", "");
        }

        let cellrange = formula.getcellrange(range);
        range = {
            "row": cellrange.row,
            "column": cellrange.column
        };
    }

    if(getObjType(range) != 'object' || range.row == null || range.column == null){
        return tooltip.info("The range parameter is invalid.", "");
    }

    let file = Store.luckysheetfile[order];

    if(file == null){
        return tooltip.info("The order parameter is invalid.", "");
    }

    let item = {
        type: type,
        type2: type2,
        value1: value1,
        value2: value2,
        checked: checked,
        remote: remote,
        prohibitInput: prohibitInput,
        hintShow: hintShow,
        hintText: hintText,
    }

    let currentDataVerification = $.extend(true, {}, file.dataVerification);

    let data = $.extend(true, [], file.data);
    if(data.length == 0){
        data = sheetmanage.buildGridData(file);
    }

    let str = range.row[0],
        edr = range.row[1],
        stc = range.column[0],
        edc = range.column[1];

    for(let r = str; r <= edr; r++){
        for(let c = stc; c <= edc; c++){
            currentDataVerification[r + '_' + c] = item;

            if(type == 'checkbox'){
                item.checked ? setcellvalue(r, c, data, item.value1) : setcellvalue(r, c, data, item.value2);
            }
        }
    }

    if(file.index == Store.currentSheetIndex){
        let historyDataVerification = $.extend(true, {}, file.dataVerification);

        if(type == 'checkbox'){
            dataVerificationCtrl.refOfCheckbox(historyDataVerification, currentDataVerification, Store.currentSheetIndex, data, range);
        }
        else{
            dataVerificationCtrl.ref(historyDataVerification, currentDataVerification, Store.currentSheetIndex);
        }
    }
    else{
        file.dataVerification = currentDataVerification;
        file.data = data;
    }

    if (success && typeof success === 'function') {
        success();
    }
}


/**
 * 指定工作表范围删除数据验证功能
 * @param {Object} options 可选参数
 * @param {Array | Object | String} options.range 选区范围；默认为当前选区
 * @param {Number} options.order 工作表下标；默认值为当前工作表下标
 * @param {Function} options.success 操作结束的回调函数
 */
export function deleteDataVerification(options = {}) {
    let {
        range = Store.luckysheet_select_save[Store.luckysheet_select_save.length - 1],
        order = getSheetIndex(Store.currentSheetIndex),
        success
    } = {...options}

    if(getObjType(range) == 'string'){
        if(!formula.iscelldata(range)){
            return tooltip.info("The range parameter is invalid.", "");
        }

        let cellrange = formula.getcellrange(range);
        range = {
            "row": cellrange.row,
            "column": cellrange.column
        };
    }

    if(getObjType(range) != 'object' || range.row == null || range.column == null){
        return tooltip.info("The range parameter is invalid.", "");
    }

    let file = Store.luckysheetfile[order];

    if(file == null){
        return tooltip.info("The order parameter is invalid.", "");
    }

    let currentDataVerification = $.extend(true, {}, file.dataVerification);

    let str = range.row[0],
        edr = range.row[1],
        stc = range.column[0],
        edc = range.column[1];

    for(let r = str; r <= edr; r++){
        for(let c = stc; c <= edc; c++){
            delete currentDataVerification[r + '_' + c];
        }
    }

    if(file.index == Store.currentSheetIndex){
        let historyDataVerification = $.extend(true, {}, file.dataVerification);
        dataVerificationCtrl.ref(historyDataVerification, currentDataVerification, Store.currentSheetIndex);
    }
    else{
        file.dataVerification = currentDataVerification;
    }

    if (success && typeof success === 'function') {
        success();
    }
}


/**
 * 在指定的工作表中指定单元格位置插入图片
 * @param {String} src 图片src
 * @param {Object} options 可选参数
 * @param {Number} options.order 工作表下标；默认值为当前工作表下标
 * @param {Number} options.rowIndex 要插入图片的单元格行下标；默认为0
 * @param {Number} options.colIndex 要插入图片的单元格列下标；默认为0
 * @param {Function} options.success 操作结束的回调函数
 */
export function insertImage(src, options = {}){
    let {
        order = getSheetIndex(Store.currentSheetIndex),
        rowIndex,
        colIndex,
        success
    } = {...options}

    let file = Store.luckysheetfile[order];

    if(file == null){
        return tooltip.info("The order parameter is invalid.", "");
    }

    if(file.index == Store.currentSheetIndex){
        let last = Store.luckysheet_select_save[Store.luckysheet_select_save.length - 1];

        if(rowIndex == null){
            rowIndex = last.row_focus || 0;
        }

        if(rowIndex < 0){
            rowIndex = 0;
        }

        if(rowIndex > Store.visibledatarow.length){
            rowIndex = Store.visibledatarow.length;
        }

        if(colIndex == null){
            colIndex = last.column_focus || 0;
        }

        if(colIndex < 0){
            colIndex = 0;
        }

        if(colIndex > Store.visibledatacolumn.length){
            colIndex = Store.visibledatacolumn.length;
        }

        let left = colIndex == 0 ? 0 : Store.visibledatacolumn[colIndex - 1];
        let top = rowIndex == 0 ? 0 : Store.visibledatarow[rowIndex - 1];

        let image = new Image();
        image.onload = function(){
            let width = image.width,
                height = image.height;

            let img = {
                src: src,
                left: left,
                top: top,
                originWidth: width,
                originHeight: height
            }

            imageCtrl.addImgItem(img);

            if (success && typeof success === 'function') {
                success();
            }
        }
        image.src = src;
    }
    else {
        let images = file.images || {};
        let config = file.config;
        let zoomRatio = file.zoomRatio || 1;

        let rowheight = file.row;
        let visibledatarow = file.visibledatarow || [];
        if(visibledatarow.length === 0){
            let rh_height = 0;

            for (let r = 0; r < rowheight; r++) {
                let rowlen = Store.defaultrowlen;

                if (config["rowlen"] != null && config["rowlen"][r] != null) {
                    rowlen = config["rowlen"][r];
                }

                if (config["rowhidden"] != null && config["rowhidden"][r] != null) {
                    visibledatarow.push(rh_height);
                    continue;
                }

                rh_height += Math.round((rowlen + 1) * zoomRatio);

                visibledatarow.push(rh_height); //行的临时长度分布
            }
        }

        let colwidth = file.column;
        let visibledatacolumn = file.visibledatacolumn || [];
        if(visibledatacolumn.length === 0){
            let ch_width = 0;

            for (let c = 0; c < colwidth; c++) {
                let firstcolumnlen = Store.defaultcollen;

                if (config["columnlen"] != null && config["columnlen"][c] != null) {
                    firstcolumnlen = config["columnlen"][c];
                }

                if(config["colhidden"] != null && config["colhidden"][c] != null){
                    visibledatacolumn.push(ch_width);
                    continue;
                }

                ch_width += Math.round((firstcolumnlen + 1)*zoomRatio);

                visibledatacolumn.push(ch_width);//列的临时长度分布
            }
        }

        if(rowIndex == null){
            rowIndex = 0;
        }

        if(rowIndex < 0){
            rowIndex = 0;
        }

        if(rowIndex > visibledatarow.length){
            rowIndex = visibledatarow.length;
        }

        if(colIndex == null){
            colIndex = 0;
        }

        if(colIndex < 0){
            colIndex = 0;
        }

        if(colIndex > visibledatacolumn.length){
            colIndex = visibledatacolumn.length;
        }

        let left = colIndex == 0 ? 0 : visibledatacolumn[colIndex - 1];
        let top = rowIndex == 0 ? 0 : visibledatarow[rowIndex - 1];

        let image = new Image();
        image.onload = function(){
            let img = {
                src: src,
                left: left,
                top: top,
                originWidth: image.width,
                originHeight: image.height
            }

            let width, height;
            let max = 400;

            if(img.originHeight < img.originWidth){
                height = Math.round(img.originHeight * (max / img.originWidth));
                width = max;
            }
            else{
                width = Math.round(img.originWidth * (max / img.originHeight));
                height = max;
            }

            let imgItem = $.extend(true, {}, imageCtrl.imgItem);
            imgItem.src = img.src;
            imgItem.originWidth = img.originWidth;
            imgItem.originHeight = img.originHeight;
            imgItem.default.width = width;
            imgItem.default.height = height;
            imgItem.default.left = img.left;
            imgItem.default.top = img.top;
            imgItem.crop.width = width;
            imgItem.crop.height = height;

            let id = imageCtrl.generateRandomId();
            images[id] = imgItem;

            file.images = images;

            if (success && typeof success === 'function') {
                success();
            }
        }
        image.src = src;
    }
}


/**
 * 删除指定工作表中的图片
 * @param {Object} options 可选参数
 * @param {Number} options.order 工作表下标；默认值为当前工作表下标
 * @param {String | Array} options.idList 要删除图片的id集合，也可为字符串`"all"`，all为所有的字符串；默认为`"all"`
 * @param {Function} options.success 操作结束的回调函数
 */
export function deleteImage(options = {}){
    let {
        order = getSheetIndex(Store.currentSheetIndex),
        idList = 'all',
        success
    } = {...options}

    let file = Store.luckysheetfile[order];

    if(file == null){
        return tooltip.info("The order parameter is invalid.", "");
    }

    let images = file.images;

    if(images == null){
        return tooltip.info("The worksheet has no pictures to delete.", "");
    }

    if(idList != 'all' && getObjType(idList) != 'array'){
        return tooltip.info("The idList parameter is invalid.", "");
    }

    if(getObjType(idList) == 'array'){
        idList.forEach(item => {
            delete images[item];
        })
    }
    else {
        images = null;
    }

    file.images = images;

    if(file.index == Store.currentSheetIndex){
        if(imageCtrl.currentImgId != null && (idList == 'all' || idList.includes(imageCtrl.currentImgId))){
            $("#luckysheet-modal-dialog-activeImage").hide();
            $("#luckysheet-modal-dialog-cropping").hide();
            $("#luckysheet-modal-dialog-slider-imageCtrl").hide();
        }

        imageCtrl.images = images;
        imageCtrl.allImagesShow();
        imageCtrl.init();
    }

    if (success && typeof success === 'function') {
        success();
    }
}


/**
 * 获取指定工作表的图片配置
 * @param {Object} options 可选参数
 * @param {Number} options.order 工作表下标；默认值为当前工作表下标
 * @param {Function} options.success 操作结束的回调函数
 */
export function getImageOption(options = {}){
    let {
        order = getSheetIndex(Store.currentSheetIndex),
        success
    } = {...options}

    let file = Store.luckysheetfile[order];

    if(file == null){
        return tooltip.info("The order parameter is invalid.", "");
    }

    setTimeout(function(){
        if (success && typeof success === 'function') {
            success();
        }
    }, 1)

    return file.images;
}


/**
 * data => celldata ，data二维数组数据转化成 {r, c, v}格式一维数组
 *
 * @param {Array} data 二维数组数据
 * @param {Object} options 可选参数
 * @param {Function} options.success 操作结束的回调函数
 */
export function transToCellData(data, options = {}){
    let {
        success
    } = {...options}

    setTimeout(()=>{
        if (success && typeof success === 'function') {
            success();
        }
    },0)

    return sheetmanage.getGridData(data)
}


/**
 * celldata => data ，celldata一维数组数据转化成表格所需二维数组
 *
 * @param {Array} celldata 二维数组数据
 * @param {Object} options 可选参数
 * @param {Function} options.success 操作结束的回调函数
 */
export function transToData(celldata, options = {}){
    let {
        success
    } = {...options}

    setTimeout(()=>{
        if (success && typeof success === 'function') {
            success();
        }
    },0)

    return sheetmanage.buildGridData({
        celldata: celldata
    })
}

/**
 * 导出的json字符串可以直接当作`luckysheet.create(options)`初始化工作簿时的参数`options`使用
 *
 */
export function toJson(){

    const toJsonOptions = Store.toJsonOptions;

    // Workbook name
    toJsonOptions.title = $("#luckysheet_info_detail_input").val();

    toJsonOptions.data = getAllSheets();

    // row and column
    getluckysheetfile().forEach((file,index)=>{

        if(file.data == undefined){
            return;
        }
        toJsonOptions.data[index].row = getObjType(file.data) === 'array' ? file.data.length : 0;
        toJsonOptions.data[index].column = getObjType(file.data[0]) === 'array' ? file.data[0].length : 0;

    })

    return toJsonOptions;
}


/**
 * 传入目标语言，切换到对应的语言界面
 * @param {String} lang 可选参数；暂支持`"zh"`、`"en"`、`"es"`；默认为`"zh"`；
 */
export function changLang(lang = 'zh'){
    if(!['zh', 'en', 'es'].includes(lang)){
        return tooltip.info("The lang parameter is invalid.", "");
    }

    let options = toJson();
    options.lang = lang;
    luckysheet.create(options);
}


/**
 * 关闭websocket连接
 */
export function closeWebsocket(){
    if(server.websocket == null){
        return;
    }
    server.websocket.close(1000);
}


/**
 * 根据范围字符串转换为range数组
 * @param {String} txt 范围字符串
 */
export function getRangeByTxt(txt){

    // 默认取当前第一个范围
    if(txt == null){
        return {
            column:Store.luckysheet_select_save[Store.luckysheet_select_save.length - 1].column,
            row:Store.luckysheet_select_save[Store.luckysheet_select_save.length - 1].row
        }
    }

    const range = conditionformat.getRangeByTxt(txt);

    return {
        column:range[0].column,
        row:range[0].row
    };
}


/**
 * 根据范围数组转换为范围字符串
 * @param {Object | Array} range 范围数组
 */
export function getTxtByRange(range=Store.luckysheet_select_save){

    // 单个范围
    if(getObjType(range) === 'object'){
        range = [range];
    }
    return conditionformat.getTxtByRange(range);
}

/**
 * 初始化分页器
 * @param {Object} config 分页器配置
 * @param {Number} config.pageIndex 当前的页码
 * @param {Number} config.pageSize 每页显示多少条数据
 * @param {Array} config.selectOption 选择每页的条数
 * @param {Number} config.total 总条数
 */
export function pagerInit (config) {
    const {prevPage, nextPage, total} = locale().button;
    $('#luckysheet-bottom-pager').remove()
    $('#luckysheet-sheet-content').after('<div id="luckysheet-bottom-pager" style="font-size: 14px; margin-left: 10px; display: inline-block;"></div>')
    $("#luckysheet-bottom-pager").sPage({
        page: config.pageIndex, //当前页码，必填
        total: config.total, //数据总条数，必填
        selectOption: config.selectOption, // 选择每页的行数，
        pageSize: config.pageSize, //每页显示多少条数据，默认10条
        showTotal: config.showTotal, // 是否显示总数，默认关闭：false
        showSkip: config.showSkip, //是否显示跳页，默认关闭：false
        showPN: config.showPN, //是否显示上下翻页，默认开启：true
        prevPage: config.prevPage || prevPage, //上翻页文字描述，默认"上一页"
        nextPage: config.nextPage || nextPage, //下翻页文字描述，默认"下一页"
        totalTxt: config.totalTxt || total + config.total, // 数据总条数文字描述，{total}为占位符，默认"总共：{total}"
        backFun: function (page) {
            page.pageIndex = page.page
            if(!method.createHookFunction("onTogglePager", page)){ return; }
        }
    });
}

/**
 * 刷新公式
 * @param {Function} success 回调函数
 */
export function refreshFormula (success) {
    formula.execFunctionGroupForce(true);
    luckysheetrefreshgrid()
    setTimeout(() => {
      if (success && typeof success === 'function') {
          success();
      }
    })
}

/**
 * 更新sheet数据
 * @param {Array} data 工作簿配置，可以包含多个表
 * @param {Object} options 可选参数
 * @param {Function} options.success 操作结束的回调函数
 *
 */
export function updataSheet (options = {}) {
    let {data, success} = options
    let files = Store.luckysheetfile
    for (let i = 0; i < data.length; i++) {
        for (let j = 0; j < files.length; j++) {
            if (files[j].index === data[i].index) {
                files[j] = data[i]
            }
        }
    }
    let file = files[sheetmanage.getSheetIndex(Store.currentSheetIndex)],
        sheetData = sheetmanage.buildGridData(file);
    file.data = sheetData

    if (!!file.isPivotTable) {
        Store.luckysheetcurrentisPivotTable = true;
        if (!isPivotInitial) {
            pivotTable.changePivotTable(index);
        }
    }
    else{
        Store.luckysheetcurrentisPivotTable = false;
        $("#luckysheet-modal-dialog-slider-pivot").hide();
        luckysheetsizeauto(false);
    }
    sheetmanage.mergeCalculation(file["index"]);
    sheetmanage.setSheetParam();
    setTimeout(function () {
        sheetmanage.showSheet();
        sheetmanage.restoreCache();
        formula.execFunctionGroupForce(luckysheetConfigsetting.forceCalculation);
        sheetmanage.restoreSheetAll(Store.currentSheetIndex);
        luckysheetrefreshgrid();
        if (success && typeof success === 'function') {
            success();
        }
    }, 1);
    server.saveParam("shs", null, Store.currentSheetIndex);
}

/**
 * 刷新状态栏的状态
 * @param {Array}  data             操作数据
 * @param {Number} r                指定的行
 * @param {Number} c                指定的列
 * @param {Function} success        回调函数
 */
export function refreshMenuButtonFocus(data ,r,c , success){
    data = data || Store.flowdata;
    if(r == null && c == null){
        /* 获取选取范围 */
        let last = Store.luckysheet_select_save[Store.luckysheet_select_save.length -1];

        r = last.row_focus || last.row[0];
        c = last.column_focus || last.column[0];
    }

    menuButton.menuButtonFocus(data, r, c);

    setTimeout(() => {
        if (success && typeof success === 'function') {
            success();
        }
    })
}

/**
 * 检查选区内所有cell指定类型的状态是否满足条件（主要是粗体、斜体、删除线和下划线等等）
 * @param {String}  type            类型
 * @param {String}  status          目标状态值
 */
export function checkTheStatusOfTheSelectedCells(type,status){

    /* 获取选区内所有的单元格-扁平后的处理 */
    let cells = getRangeWithFlatten();

    let flag = cells.every(({r,c})=>{
        let cell = Store.flowdata[r][c];
        if(cell == null){
            return false;
        }
        return cell[type] == status;
    })

    return flag;
}

/**
 * 调用查找/替换 dialog
 * @param {Number} source              0:搜索 1:替换
 */
export function openSearchDialog(source = 1){
    luckysheetSearchReplace.createDialog(source);
    luckysheetSearchReplace.init();
    $("#luckysheet-search-replace #searchInput input").focus();
}<|MERGE_RESOLUTION|>--- conflicted
+++ resolved
@@ -240,13 +240,10 @@
           oldValueObj = JSON.parse(oldValue)
         }
         // Hook function
-<<<<<<< HEAD
         if (triggerUpdated) {
-            method.createHookFunction("cellUpdated", row, column, JSON.parse(oldValue), Store.flowdata[row][column], isRefresh);
-        }
-=======
-        method.createHookFunction("cellUpdated", row, column, oldValueObj, Store.flowdata[row][column], isRefresh);
->>>>>>> 63668921
+            method.createHookFunction("cellUpdated", row, column, oldValueObj, Store.flowdata[row][column], isRefresh);
+        }
+
     }, 0);
 
     if(file.index == Store.currentSheetIndex && isRefresh){
