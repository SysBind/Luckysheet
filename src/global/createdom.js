import { 
    gridHTML, 
    menuToolBar, 
    flow, 
    columnHeaderHTML,
    maskHTML,
    colsmenuHTML,
    rightclickHTML,
    inputHTML,
    filtermenuHTML,
    filtersubmenuHTML,
    sheetconfigHTML,
} from '../controllers/constant';
import luckysheetConfigsetting from '../controllers/luckysheetConfigsetting';
import luckysheetPostil from '../controllers/postil';
import { datagridgrowth } from './getdata';
import editor from './editor';
import rhchInit from './rhchInit';
import { replaceHtml } from '../utils/util';
import Store from '../store';

export default function luckysheetcreatedom(colwidth, rowheight, data, menu, title) {
    //最少30行
    if(rowheight < 30){
        rowheight = 30;
    }

    //最少22列
    if(colwidth < 22){
        colwidth = 22;
    }

    let gh = gridHTML;
    gh = replaceHtml(gh, { "logotitle": title });//设置title
    gh = replaceHtml(gh, { "menu": menuToolBar() });//设置需要显示的菜单

    if (data.length == 0) {
        Store.flowdata = datagridgrowth(data, rowheight, colwidth);
    }
    else if (data.length < rowheight && data[0].length < colwidth) {
        Store.flowdata = datagridgrowth(data, rowheight - data.length, colwidth - data[0].length);
    }
    else if (data.length < rowheight) {
        Store.flowdata = datagridgrowth(data, rowheight - data.length, 0);
    }
    else if (data[0].length < colwidth) {
        Store.flowdata = datagridgrowth(data, 0, colwidth - data[0].length);
    }
    else {
        Store.flowdata = data;
    }

    editor.webWorkerFlowDataCache(Store.flowdata);//worker存数据
    
    let flowHTML = flow;
    if(Store.config == null){
        Store.config = {};
    }

    rhchInit(rowheight, colwidth);

    let addControll = '<button id="luckysheet-bottom-add-row" class="btn btn-default">添加</button><input id="luckysheet-bottom-add-row-input" type="text" class="luckysheet-datavisual-config-input luckysheet-mousedown-cancel" placeholder="100"><span style="font-size: 14px;">行</span><span style="font-size: 14px;color: #9c9c9c;">(在底部添加)</span>';
    let backControll = ' <button id="luckysheet-bottom-bottom-top" class="btn btn-default" style="">回到顶部</button>';
    // let pageControll = ' <span id="luckysheet-bottom-page-info" style="font-size: 14px;color: #f34141;">共'+ luckysheetConfigsetting.pageInfo.totalPage +'页，当前已显示'+ (luckysheetConfigsetting.pageInfo.currentPage) +'页，每页'+ luckysheetConfigsetting.pageInfo.pageSize +'条</span> <button id="luckysheet-bottom-page-next" class="btn btn-danger" style="">下一页</button>';
    let pageControll = ' <span id="luckysheet-bottom-page-info" style="font-size: 14px;color: #f34141;">共'+ luckysheetConfigsetting.total +'条，'+ luckysheetConfigsetting.pageInfo.totalPage +'页，当前已显示'+ (luckysheetConfigsetting.pageInfo.currentPage) +'页</span> <button id="luckysheet-bottom-page-next" class="btn btn-danger" style="">下一页</button>';
    let pageControll2 = ' <span id="luckysheet-bottom-page-info" style="font-size: 14px;color: #f34141;">共'+ luckysheetConfigsetting.total +'条，'+ luckysheetConfigsetting.pageInfo.totalPage +'页，当前已显示'+ (luckysheetConfigsetting.pageInfo.currentPage) +'页</span>';

    let bottomControll = "";
    if(luckysheetConfigsetting.enableAddRow){
        bottomControll += addControll;
    }

    if(luckysheetConfigsetting.enablePage){
        if(parseInt(luckysheetConfigsetting.pageInfo.totalPage) == 1){
            bottomControll += pageControll2;
        }
        else{
            bottomControll += pageControll;
        }
    }

    bottomControll += backControll;

    let flowstr = replaceHtml('<div id="luckysheetcoltable_0" class="luckysheet-cell-flow-col"> <div id ="luckysheet-sheettable_0" class="luckysheet-cell-sheettable" style="height:${height}px;width:${width}px;"></div><div id="luckysheet-bottom-controll-row" class="luckysheet-bottom-controll-row"> '+ bottomControll +' </div> </div>', { "height": Store.rh_height, "width": Store.ch_width - 1 });

    let colsheader = replaceHtml(columnHeaderHTML, { "width": Store.ch_width, "index": 0, "column": "" });

    flowHTML = replaceHtml(flowHTML, { "width": Store.ch_width, "flow": flowstr, "index": 0 });

    gh = replaceHtml(gh, { "flow": flowHTML, "rowHeader": "<div style='height:" + Store.rh_height + "px' id='luckysheetrowHeader_0' class='luckysheetsheetchange'></div>", "columnHeader": colsheader, "functionButton": luckysheetConfigsetting.functionButton });//设置需要显示的菜单

    $("#" + Store.container).append(gh);

    $("#luckysheet-scrollbar-x div").width(Store.ch_width);
    $("#luckysheet-scrollbar-y div").height(Store.rh_height - 30);

    //新建行菜单
    $("body").append(maskHTML);
    $("body").append(colsmenuHTML);
    $("body").append(rightclickHTML());
    $("body").append(inputHTML);
<<<<<<< HEAD
    $("body").append(replaceHtml(filtermenuHTML, { "menuid": "filter" }));
    $("body").append(replaceHtml(filtersubmenuHTML, { "menuid": "filter" }));
    $("body").append(sheetconfigHTML());
=======
    $("body").append(replaceHtml(filtermenuHTML(), { "menuid": "filter" }));
    $("body").append(replaceHtml(filtersubmenuHTML(), { "menuid": "filter" }));
    $("body").append(sheetconfigHTML);
>>>>>>> cba534ef

    //批注
    luckysheetPostil.buildAllPs(Store.flowdata);
}<|MERGE_RESOLUTION|>--- conflicted
+++ resolved
@@ -99,15 +99,9 @@
     $("body").append(colsmenuHTML);
     $("body").append(rightclickHTML());
     $("body").append(inputHTML);
-<<<<<<< HEAD
-    $("body").append(replaceHtml(filtermenuHTML, { "menuid": "filter" }));
-    $("body").append(replaceHtml(filtersubmenuHTML, { "menuid": "filter" }));
-    $("body").append(sheetconfigHTML());
-=======
     $("body").append(replaceHtml(filtermenuHTML(), { "menuid": "filter" }));
     $("body").append(replaceHtml(filtersubmenuHTML(), { "menuid": "filter" }));
-    $("body").append(sheetconfigHTML);
->>>>>>> cba534ef
+    $("body").append(sheetconfigHTML());
 
     //批注
     luckysheetPostil.buildAllPs(Store.flowdata);
