import pako from 'pako'
import { showloading, hideloading } from '../global/loading';
import { luckysheetrefreshgrid, jfrefreshgrid_rhcw } from '../global/refresh';
import { sheetHTML, luckyColor } from './constant';
import sheetmanage from './sheetmanage';
import menuButton from './menuButton';
import { createFilterOptions } from './filter';
import luckysheetFreezen from './freezen';
import luckysheetPostil from './postil';
import { getObjType, replaceHtml, getByteLen } from '../utils/util';
import { getSheetIndex } from '../methods/get';
import Store from '../store';
import { collaborativeEditBox } from './select'
import locale from '../locale/locale';
import dayjs from "dayjs";
import imageCtrl from './imageCtrl';
import json from '../global/json';

const server = {
    gridKey: null,
    loadUrl: null,
    updateUrl: null,
    updateImageUrl: null,
    title: null,
    loadSheetUrl: null,
    allowUpdate: false, //共享编辑模式
    historyParam: function(data, sheetIndex, range) {
    	let _this = this;

	    let r1 = range.row[0], r2 = range.row[1];
	    let c1 = range.column[0], c2 = range.column[1];

	    if(r1 == r2 && c1 == c2){ //单个单元格更新
	        let v = data[r1][c1];
	        _this.saveParam("v", sheetIndex, v, { "r": r1, "c": c1 });
	    }
	    else{ //范围单元格更新
	        let rowlen = r2 - r1 + 1;
	        let collen = c2 - c1 + 1;

	        let timeR = Math.floor(1000 / collen);
	        let n = Math.ceil(rowlen / timeR); //分批次更新，一次最多1000个单元格

	        for(let i = 0; i < n; i++){
	            let str = r1 + timeR * i;

				let edr;
	            if(i == n - 1){
	                edr = r2;
	            }
	            else{
	                edr = r1 + timeR * (i + 1) - 1;
	            }

	            let v = [];

	            for(let r = str; r <= edr; r++){
	                let v_row = [];

	                for(let c = c1; c <= c2; c++){
						if(data[r]==null){
							v_row.push(null);
						}
						else{
							v_row.push(data[r][c]);
						}
	                }

	                v.push(v_row);
	            }

	            _this.saveParam("rv", sheetIndex, v, { "range": { "row": [str, edr], "column": [c1, c2] } });

	            if(i == n - 1){
	                _this.saveParam("rv_end", sheetIndex, null);
	            }
	        }
	    }
	},
    saveParam: function (type, index, value, params) {
    	let _this = this;

	    if(!_this.allowUpdate){
	        return;
	    }

	    if(value == undefined){
	        value = null;
	    }

	    let d = {};
	    d.t = type;
	    d.i = index;
	    d.v = value;

		//切换sheet页不发后台，TODO：改为发后台+后台不广播 
		if(type === 'shs'){
			return;
		}

	    if (type == "rv") { //单元格批量更新
	        d.range = params.range;
	    }
	    else if (type == "v" || type == "fu" || type == "fm") {
	        d.r = params.r;
	        d.c = params.c;
	    }
	    else if (type == "fc") {
	        d.op = params.op;
	        d.pos = params.pos;
	    }
	    else if (type == "drc" || type == "arc" || type == "h" || type == "wh") {
	        d.rc = params.rc;
	    }
	    else if (type == "c") {
	        d.cid = params.cid;
	        d.op = params.op;
	    }
	    else if (type == "f") {
	        d.op = params.op;
	        d.pos = params.pos;
	    }
	    else if (type == "s") {

	    }
	    else if (type == "sh") {
	        d.op = params.op;
	        if(params.cur != null){
	            d.cur = params.cur;
	        }
	    }
	    else if (type == "cg") {
	        d.k = params.k;
	    }
	    else if (type == "all") {
	        d.k = params.k;
	        // d.s = params.s;
	    }

	    let msg = pako.gzip(encodeURIComponent(JSON.stringify(d)), { to: "string" });

		if(_this.websocket!=null){
			_this.websocket.send(msg);
		}

	},
    websocket: null,
    wxErrorCount: 0,
    openWebSocket: function(){
        let _this = this;

        if('WebSocket' in window){
	        _this.websocket = new WebSocket(_this.updateUrl + "?t=111&g=" + encodeURIComponent(_this.gridKey));

	        //连接建立时触发
	        _this.websocket.onopen = function() {
<<<<<<< HEAD
				console.info('WebSocket连接成功');
=======
	            console.info(locale().websocket.success);
>>>>>>> 464c50ad
	            hideloading();
				_this.wxErrorCount = 0;
				
	            //防止websocket长时间不发送消息导致断连
	            setInterval(function(){
	                _this.websocket.send("rub");
	            }, 60000);
	        }

	        //客户端接收服务端数据时触发
	        _this.websocket.onmessage = function(result){
				Store.result = result
				let data = eval('(' + result.data + ')');
				console.info(data);
				let type = data.type;
				let {message,id} = data;
				// 用户退出时，关闭协同编辑时其提示框
				if(message === '用户退出') {
					$("#luckysheet-multipleRange-show-" + id).hide();
					Store.cooperativeEdit.changeCollaborationSize = Store.cooperativeEdit.changeCollaborationSize.filter(value => {
						return value.id != id
					})
					Store.cooperativeEdit.checkoutData = Store.cooperativeEdit.checkoutData.filter(value => {
						return value.id != id
					})
				}
	            if(type == 1){ //send 成功或失败

	            }
	            else if(type == 2){ //更新数据
	                let item = JSON.parse(data.data);
					_this.wsUpdateMsg(item);
					let chang_data = JSON.parse(data.data)
					if(chang_data.k == 'columnlen') {
						collaborativeEditBox(chang_data.v,null)
					} else if(chang_data.k == 'rowlen') {
						collaborativeEditBox(null,chang_data.v)
					}
	            }
	            else if(type == 3){ //多人操作不同选区("t": "mv")（用不同颜色显示其他人所操作的选区）
	                let id = data.id;
	                let username = data.username;
	                let item = JSON.parse(data.data);
	                let type = item.t,
	                    index = item.i,
	                    value = item.v;
					if(Store.cooperativeEdit.changeCollaborationSize.length === 0) {
						Store.cooperativeEdit.changeCollaborationSize.push({id:id,v:item.v[0],i:index})
					}	 
					let flag = Store.cooperativeEdit.changeCollaborationSize.some(value1 => {
						return value1.id == id
					})
					if(flag) {
						Store.cooperativeEdit.changeCollaborationSize.forEach(val => {
							if(val.id == id) {
								val.v = item.v[0]
								val.i = index
							}
						})  
					} else {
						Store.cooperativeEdit.changeCollaborationSize.push({id:id,v:item.v[0],i:index})
					}		
	                if(getObjType(value) != "array" && getObjType(value) !== "object"){
	                    value = JSON.parse(value);
					}
					let r = 0
					let c = 0
					if(index == Store.currentSheetIndex){//发送消息者在当前页面

						if(getObjType(value) === "object" && value.op === 'enterEdit'){
							r = value.range[value.range.length - 1].row[0];
							c = value.range[value.range.length - 1].column[0];
							_this.multipleRangeShow(id, username, r, c, value.op);
						
						}else {

							r = value[value.length - 1].row[0];
							c = value[value.length - 1].column[0];
	
							_this.multipleRangeShow(id, username, r, c);
						
						}
						
					} else {
						if(getObjType(value) === "object" && value.op === 'enterEdit'){
							r = value.range[value.range.length - 1].row[0];
							c = value.range[value.range.length - 1].column[0];
						}else {
							r = value[value.length - 1].row[0];
							c = value[value.length - 1].column[0];
						}
					}

					if(Store.cooperativeEdit.checkoutData.length === 0) {
						if(value.op) {
							Store.cooperativeEdit.checkoutData.push({id,username,r,c,op:value.op,index})
						} else {
							Store.cooperativeEdit.checkoutData.push({id,username,r,c,index})
						}
					}
					let checkoutFlag = Store.cooperativeEdit.checkoutData.some(item => {
						return item.id == id
					})
					if(checkoutFlag) {
						Store.cooperativeEdit.checkoutData.forEach(item => {
							if(item.id == id) {
								item.username = username
								item.r = r
								item.c = c
								item.index = index
								if (value.op === 'enterEdit') {
									item.op = value.op
								}
							}
						})
					} else {
						if(value.op === 'enterEdit') {
							Store.cooperativeEdit.checkoutData.push({id,username,r,c,op:value.op,index})
						} else {
							Store.cooperativeEdit.checkoutData.push({id,username,r,c,index})
						}
					}

					//其他客户端切换页面时
					Store.cooperativeEdit.checkoutData.forEach(item => {
						if(item.index != Store.currentSheetIndex) {
							$("#luckysheet-multipleRange-show-" + item.id).hide();
							item.op == ''
						}
					})

					if($("#luckysheet-multipleRange-show-" + id)[0]) {
						let change_bottom = $("#luckysheet-multipleRange-show-" + id)[0].offsetHeight - 1
						$("#luckysheet-multipleRange-show-" + id + ">.username").css({"bottom":change_bottom + 'px'})
					}
	            }
	            else if(type == 4){ //批量指令更新
					// let items = JSON.parse(data.data);

					// After editing by multiple people, data.data may appear as an empty string
					let items = data.data === "" ?  data.data : JSON.parse(data.data);

	                for(let i = 0; i < items.length; i++){
	                    _this.wsUpdateMsg(item[i]);
	                }
	            }
	        }

	        //通信发生错误时触发
	        _this.websocket.onerror = function(){
	            _this.wxErrorCount++;

	            if(_this.wxErrorCount > 3){
	                showloading(locale().websocket.refresh);
	            }
	            else{
	                showloading(locale().websocket.wait);
	                _this.openWebSocket();
	            }
	        }

	        //连接关闭时触发
	        _this.websocket.onclose = function(){
				console.info(locale().websocket.close);
				
	            alert(locale().websocket.contact);
	        }
	    }
	    else{
	        alert(locale().websocket.support);
	    }
    },
    wsUpdateMsg: function(item) {
	    let type = item.t,
	        index = item.i,
	        value = item.v;

	    let file = Store.luckysheetfile[getSheetIndex(index)];

	    if(["v","rv","cg","all","fc","drc","arc","f","fsc","fsr","sh","c"].includes(type) && file == null){
	        return;
	    }

	    if(type == "v"){ //单个单元格数据更新
	        if(file.data == null || file.data.length == 0){
	            return;
	        }

	        let r = item.r, c = item.c;
	        file.data[r][c] = value;

	        if(index == Store.currentSheetIndex){//更新数据为当前表格数据
	            Store.flowdata = file.data;

	            //如果更新的单元格有批注
	            if(value != null && value.ps != null){
	                luckysheetPostil.buildPs(r, c, value.ps);
	            }
	            else{
	                luckysheetPostil.buildPs(r, c, null);
	            }

	            setTimeout(function () {
	                luckysheetrefreshgrid();
	            }, 1);
	        }
	    }
		else if(type == "rv"){ //范围单元格数据更新
			if(Object.keys(item.range).length > 0) {
				Store.cooperativeEdit.merge_range = item.range
				Store.cooperativeEdit.merge_range.v = item.v
				collaborativeEditBox();
			}
	        if(file.data == null || file.data.length == 0){
	            return;
	        }

	        let r1 = item.range.row[0], r2 = item.range.row[1];
	        let c1 = item.range.column[0], c2 = item.range.column[1];

	        for(let r = r1; r <= r2; r++){
	            for(let c = c1; c <= c2; c++){
	                file.data[r][c] = value[r - r1][c - c1];
	            }
	        }

	        if(index == Store.currentSheetIndex){//更新数据为当前表格数据
	            Store.flowdata = file.data;
				
	            //如果更新的单元格有批注
	            for(let r = r1; r <= r2; r++){
	                for(let c = c1; c <= c2; c++){
	                    if(value[r - r1][c - c1] != null && value[r - r1][c - c1].ps != null){
	                        luckysheetPostil.buildPs(r, c, value[r - r1][c - c1].ps);
	                    }
	                    else{
	                        luckysheetPostil.buildPs(r, c, null);
	                    }
	                }
	            }

	            setTimeout(function () {
	                luckysheetrefreshgrid();
	            }, 1);
			}
	    }
	    else if(type == "cg"){ //config更新（rowhidden，rowlen，columnlen，merge，borderInfo）
	        let k = item.k;

	        if(k == "borderInfo"){
				file["config"]["borderInfo"] = value;
	        }
	        else{
	            if(!(k in file["config"])){
	                file["config"][k] = {};
	            }

	            for(let key in value){
	                file["config"][k][key] = value[key];
	            }
	        }

	        if(index == Store.currentSheetIndex){//更新数据为当前表格数据
	            Store.config = file["config"];

	            if(k == "rowlen" || k == "columnlen" || k == "rowhidden"){
	                jfrefreshgrid_rhcw(Store.flowdata.length, Store.flowdata[0].length);
	            }

	            setTimeout(function () {
	                luckysheetrefreshgrid();
	            }, 1);
	        }
	    }
	    else if(type == "all"){ //通用保存更新
	        let k = item.k;
	        file[k] = value;

	        if(k == "name"){ //工作表名
	            $("#luckysheet-sheet-container-c #luckysheet-sheets-item" + index).find("span.luckysheet-sheets-item-name").html(value);
	        }
	        else if(k == "color"){ //工作表颜色
	            let currentSheetItem = $("#luckysheet-sheet-container-c #luckysheet-sheets-item" + index);
	            currentSheetItem.find(".luckysheet-sheets-item-color").remove();

	            if(value != null || value != ""){
	                currentSheetItem.append('<div class="luckysheet-sheets-item-color" style=" position: absolute; width: 100%; height: 3px; bottom: 0px; left: 0px; background-color: ' + value + ';"></div>');
	            }
	        }
	        else if(k == "pivotTable"){ //PivotTable
	            // luckysheet.pivotTable.changePivotTable(index);
	        }
			else if(k == "frozen"){ //freezen row and column

				// tranform frozen
				luckysheetFreezen.frozenTofreezen();

	            if(index == Store.currentSheetIndex){
					const _locale = locale();
					const locale_freezen = _locale.freezen;
	                if(file["freezen"].horizontal == null){
	                    $("#luckysheet-freezen-btn-horizontal").html('<i class="fa fa-list-alt"></i> '+locale_freezen.freezenRow);
	                    luckysheetFreezen.freezenhorizontaldata = null;
	                    $("#luckysheet-freezebar-horizontal").hide();
	                }
	                else{
	                    luckysheetFreezen.createFreezenHorizontal(file["freezen"].horizontal.freezenhorizontaldata, file["freezen"].horizontal.top);
	                }

	                if(file["freezen"].vertical == null){
	                    $("#luckysheet-freezen-btn-vertical").html('<i class="fa fa-indent"></i> '+locale_freezen.freezenColumn);
	                    luckysheetFreezen.freezenverticaldata = null;
	                    $("#luckysheet-freezebar-vertical").hide();
	                }
	                else{
	                    luckysheetFreezen.createFreezenVertical(file["freezen"].vertical.freezenverticaldata, file["freezen"].vertical.left);
	                }

	                luckysheetFreezen.createAssistCanvas();
	            }
	        }
	        else if(k == "filter_select"){ //筛选范围
	            if(index == Store.currentSheetIndex){
	                createFilterOptions(value);
	            }
	        }
	        else if(k == "filter"){ //筛选保存
	            if(index == Store.currentSheetIndex){
	                createFilterOptions(file.filter_select, value);
	            }
	        }
	        else if(k == "luckysheet_conditionformat_save"){ //条件格式
	            if(index == Store.currentSheetIndex){
	                setTimeout(function () {
	                    luckysheetrefreshgrid();
	                }, 1);
	            }
	        }
	        else if(k == "luckysheet_alternateformat_save"){ //交替颜色
	            if(index == Store.currentSheetIndex){
	                setTimeout(function () {
	                    luckysheetrefreshgrid();
	                }, 1);
	            }
	        }
	        else if(k == "config"){ //config
	            if(index == Store.currentSheetIndex){
	                Store.config = value;
	                jfrefreshgrid_rhcw(Store.flowdata.length, Store.flowdata[0].length);
	            }
	        }
	        else if(k == "dynamicArray"){ //动态数组
	            if(index == Store.currentSheetIndex){
	                setTimeout(function () {
	                    luckysheetrefreshgrid();
	                }, 1);
	            }
			}
	    }
	    else if(type == "fc"){ //函数链calc
	        let op = item.op, pos = item.pos;

	        if(getObjType(value) != "object"){
	            value = eval('('+ value +')');
	        }

	        let r = value.r, c = value.c;

	        let calcChain = file["calcChain"] == null ? [] : file["calcChain"];

	        if(op == "add"){
	            calcChain.push(value);
	        }
	        else if(op == "del"){
	            for(let a = 0; a < calcChain.length; a++){
	                if(r == calcChain[a].r && c == calcChain[a].c && index == calcChain[a].index){
	                    calcChain.splice(a, 1);
	                }
	            }
	        }
	        // else if(op == "update"){
	        //     for(let a = 0; a < calcChain.length; a++){
	        //         if(r == calcChain[a].r && c == calcChain[a].c && index == calcChain[a].index){
	        //             calcChain[a].func = func;
	        //         }
	        //     }
	        // }

	        setTimeout(function () {
	            luckysheetrefreshgrid();
	        }, 1);
	    }
	    else if(type == "drc"){ //删除行列
	        if(file.data == null || file.data.length == 0){
	            return;
	        }

	        let rc = item.rc,
	        	st_i = value.index,
	        	len = value.len,
	        	mc = value.mc,
	        	borderInfo = value.borderInfo;
	        let data = file.data;

	        if(rc == "r"){
	            file["row"] -= len;

	            data.splice(st_i, len);

	            //空白行模板
	            let row = [];
	            for (let c = 0; c < data[0].length; c++) {
	                row.push(null);
	            }

	            //删除多少行，增加多少行空白行
	            for (let r = 0; r < len; r++) {
	                data.push(row);
	            }
	        }
	        else{
	            file["column"] -= len;

	            //空白列模板
	            let addcol = [];
	            for (let r = 0; r < len; r++) {
	                addcol.push(null);
	            }

	            for(let i = 0; i < data.length; i++){
	                data[i].splice(st_i, len);

	                data[i] = data[i].concat(addcol);
	            }
	        }

	        for(let x in mc){
	            let r = mc[x].r, c = mc[x].c;
	            data[r][c].mc = mc[x];
	        }

	        file["config"].merge = mc;
	        file["config"].borderInfo = borderInfo;

	        if(index == Store.currentSheetIndex){
	            Store.flowdata = data;

	            Store.config["merge"] = mc;
	            Store.config["borderInfo"] = borderInfo;

	            setTimeout(function () {
	                luckysheetrefreshgrid();
	            }, 1);
	        }
	    }
	    else if(type == "arc"){ //增加行列
	        if(file.data == null || file.data.length == 0){
	            return;
	        }

	        let rc = item.rc,
	        	st_i = value.index,
	        	len = value.len,
	        	addData = value.data,
	        	mc = value.mc,
	        	borderInfo = value.borderInfo;
	        let data = file.data;

	        if(rc == "r"){
	            file["row"] += len;

	            let arr = [];
	            for(let i = 0; i < len; i++){
	                arr.push(JSON.stringify(addData[i]));
	            }

	            eval('data.splice(' + st_i + ', 0, ' + arr.join(",") + ')');
	        }
	        else{
	            file["column"] += len;

	            for(let i = 0; i < data.length; i++){
	                data[i].splice(st_i, 0, addData[i]);
	            }
	        }

	        for(let x in mc){
	            let r = mc[x].r, c = mc[x].c;
	            data[r][c].mc = mc[x];
	        }

	        file["config"].merge = mc;
	        file["config"].borderInfo = borderInfo;

	        if(index == Store.currentSheetIndex){
	            Store.flowdata = data;

	            Store.config["merge"] = mc;
	            Store.config["borderInfo"] = borderInfo;

	            setTimeout(function () {
	                luckysheetrefreshgrid();
	            }, 1);
	        }
	    }
	    else if(type == "f"){ //筛选
	        let op = item.op, pos = item.pos;

	        let filter = file.filter;

	        if(filter == null){
	            filter = {};
	        }

	        if(op == "upOrAdd"){
	            filter[pos] =  value;
	        }
	        else if(op == "del"){
	            delete filter[pos];
	        }

	        if(index == Store.currentSheetIndex){
	            createFilterOptions(file.filter_select, filter);
	        }
	    }
	    else if(type == "fsc"){ //清除筛选
	        file.filter = null;
	        file.filter_select = null;

	        if(index == Store.currentSheetIndex){
	            $('#luckysheet-filter-selected-sheet' + Store.currentSheetIndex + ', #luckysheet-filter-options-sheet' + Store.currentSheetIndex).remove();
	            $("#luckysheet-filter-menu, #luckysheet-filter-submenu").hide();
	        }
	    }
	    else if(type == "fsr"){ //恢复筛选
	        file.filter = value.filter;
	        file.filter_select = value.filter_select;

	        if(index == Store.currentSheetIndex){
	            createFilterOptions(file.filter_select, file.filter);
	        }
	    }
	    else if(type == "sha"){ //新建sheet
	        Store.luckysheetfile.push(value);

	        let colorset = '';
	        if(value.color != null){
	            colorset = '<div class="luckysheet-sheets-item-color" style=" position: absolute; width: 100%; height: 3px; bottom: 0px; left: 0px; background-color: ' + value.color + ';"></div>';
	        }

	        $("#luckysheet-sheet-container-c").append(replaceHtml(sheetHTML, { "index": value.index, "active": "", "name": value.name, "style": "", "colorset": colorset }));
	        $("#luckysheet-cell-main").append('<div id="luckysheet-datavisual-selection-set-' + value.index + '" class="luckysheet-datavisual-selection-set"></div>');
	    }
	    else if(type == "shc"){ //复制sheet
	        let copyindex = value.copyindex, name = value.name;

	        let copyarrindex = getSheetIndex(copyindex);
	        let copyjson = $.extend(true, {}, Store.luckysheetfile[copyarrindex]);

	        copyjson.index = index;
	        copyjson.name = name;

	        Store.luckysheetfile.splice(copyarrindex + 1, 0, copyjson);

	        let copyobject = $("#luckysheet-sheets-item" + copyindex);
	        $("#luckysheet-sheet-container-c").append(replaceHtml(sheetHTML, { "index": copyjson.index, "active": "", "name": copyjson.name, "style": "", "colorset": "" }));
	        $("#luckysheet-sheets-item" + copyjson.index).insertAfter(copyobject);
	        $("#luckysheet-cell-main").append('<div id="luckysheet-datavisual-selection-set-' + copyjson.index + '" class="luckysheet-datavisual-selection-set"></div>');
	    }
	    else if(type == "shd"){ //删除sheet
	        for(let i = 0; i < Store.luckysheetfile.length; i++){
	            if(Store.luckysheetfile[i].index == value.deleIndex){
	                
					// 如果删除的是当前sheet，则切换到前一个sheet页
					if(Store.currentSheetIndex === value.deleIndex){
						const index = value.deleIndex;

						Store.luckysheetfile[sheetmanage.getSheetIndex(index)].hide = 1;
        
						let luckysheetcurrentSheetitem = $("#luckysheet-sheets-item" + index);
						luckysheetcurrentSheetitem.hide();

						$("#luckysheet-sheet-area div.luckysheet-sheets-item").removeClass("luckysheet-sheets-item-active");
						
						let indicator = luckysheetcurrentSheetitem.nextAll(":visible");
						if (luckysheetcurrentSheetitem.nextAll(":visible").length > 0) {
							indicator = indicator.eq(0).data("index");
						}
						else {
							indicator = luckysheetcurrentSheetitem.prevAll(":visible").eq(0).data("index");
						}
						$("#luckysheet-sheets-item" + indicator).addClass("luckysheet-sheets-item-active");
								
						sheetmanage.changeSheetExec(indicator);
					}

					server.sheetDeleSave.push(Store.luckysheetfile[i]);

					Store.luckysheetfile.splice(i, 1);

	                break;
	            }
	        }

	        $("#luckysheet-sheets-item" + value.deleIndex).remove();
			$("#luckysheet-datavisual-selection-set-" + value.deleIndex).remove();

	    }
	    else if(type == "shr"){ //sheet位置
	        for(let x in value){
	            Store.luckysheetfile[getSheetIndex(x)].order = value[x];
	        }
	    }
	    else if(type == "shre"){ //删除sheet恢复操作
	        for(let i = 0; i < server.sheetDeleSave.length; i++){
	            if(server.sheetDeleSave[i].index == value.reIndex){
	                let datav = server.sheetDeleSave[i];

	                Store.luckysheetfile.push(datav);

	                let colorset = '';
	                if(value.color != null){
	                    colorset = '<div class="luckysheet-sheets-item-color" style=" position: absolute; width: 100%; height: 3px; bottom: 0px; left: 0px; background-color: ' + datav.color + ';"></div>';
	                }

	                $("#luckysheet-sheet-container-c").append(replaceHtml(sheetHTML, { "index": datav.index, "active": "", "name": datav.name, "style": "", "colorset": colorset }));
	                $("#luckysheet-cell-main").append('<div id="luckysheet-datavisual-selection-set-' + datav.index + '" class="luckysheet-datavisual-selection-set"></div>');
	                break;
	            }
	        }
	    }
	    else if(type == "sh"){ //隐藏sheet
	        let op = item.op, cur = item.cur;

	        if(op == "hide"){
	            file.hide = 1;
	            $("#luckysheet-sheets-item" + index).hide();

	            if(index == Store.currentSheetIndex){
	                $("#luckysheet-sheets-item" + cur).addClass("luckysheet-sheets-item-active");
	                sheetmanage.changeSheetExec(cur);
	            }
	        }
	        else if(op == "show"){
	            file.hide = 0;
	            $("#luckysheet-sheets-item" + index).show();
	        }
	    }
	    else if(type == "c"){ //图表操作 TODO
	        let op = item.op, cid = item.cid;

	        if(op == "add"){ //插入
	            file.chart.push(value);

	            luckysheet.insertChartTosheet(value.sheetIndex, value.dataSheetIndex, value.option, value.chartType, value.selfOption, value.defaultOption, value.row, value.column, value.chart_selection_color, value.chart_id, value.chart_selection_id, value.chartStyle, value.rangeConfigCheck, value.rangeRowCheck, value.rangeColCheck, value.chartMarkConfig, value.chartTitleConfig, value.winWidth, value.winHeight, value.scrollLeft1, value.scrollTop1, value.chartTheme, value.myWidth, value.myHeight, value.myLeft, value.myTop, value.myindexrank1, true);
	        }
	        else if(op == "xy" || op == "wh" || op == "update"){ //移动 缩放 更新
	            for(let i = 0; i < file.chart.length; i++){
	                let chartjson = file.chart[i];

	                if(chartjson.chart_id == cid){
	                    for(let item in chartjson){
	                        for(let vitem in value){
	                            if(item == vitem){
	                                chartjson[item] = value[vitem];
	                            }
	                        }
	                    }

	                    sheetmanage.saveChart(chartjson);

	                    return;
	                }
	            }
	        }
	        else if(op == "del"){ //删除
	            for(let i = 0; i < file.chart.length; i++){
	                let chartjson = file.chart[i];

	                if(chartjson.chart_id == cid){
	                    file.chart.splice(i, 1);

	                    $("#" + cid).remove();
	                    sheetmanage.delChart($("#" + cid).attr("chart_id"), $("#" + cid).attr("sheetIndex"));

	                    return;
	                }
	            }
	        }
	    }
	    else if(type == "na"){ //表格名称
	        $("#luckysheet_info_detail_input").val(value).css("width", getByteLen(value) * 10);
	    }
	},
    multipleIndex: 0,
    multipleRangeShow: function(id, name, r, c, value) {
    	let _this = this;

	    let row = Store.visibledatarow[r],
	        row_pre = r - 1 == -1 ? 0 : Store.visibledatarow[r - 1],
	        col = Store.visibledatacolumn[c],
	        col_pre = c - 1 == -1 ? 0 : Store.visibledatacolumn[c - 1];

	    let margeset = menuButton.mergeborer(Store.flowdata, r, c);
	    if(!!margeset){
	        row = margeset.row[1];
	        row_pre = margeset.row[0];

	        col = margeset.column[1];
	        col_pre = margeset.column[0];
		}
		
		// 超出16个字符就显示...
		if(getByteLen(name) > 16){
			name = getByteLen(name,16) + "...";
		}
		
		// 如果正在编辑，就显示“正在输入”
		if(value === 'enterEdit'){
			name += " " + locale().edit.typing;
		}

	    if($("#luckysheet-multipleRange-show-" + id).length > 0){
			$("#luckysheet-multipleRange-show-" + id).css({ "position": "absolute", "left": col_pre - 1, "width": col - col_pre - 1, "top": row_pre - 1, "height": row - row_pre - 1 });
			
			$("#luckysheet-multipleRange-show-" + id + " .username").text(name);
			$("#luckysheet-multipleRange-show-" + id + " .username").show();

			if(Store.cooperativeEdit.usernameTimeout['user' + id] != null){
				clearTimeout(Store.cooperativeEdit.usernameTimeout['user' + id])
			}
			Store.cooperativeEdit.usernameTimeout['user' + id] = setTimeout(()=>{
				clearTimeout(Store.cooperativeEdit.usernameTimeout['user' + id]);
				Store.cooperativeEdit.usernameTimeout['user' + id] = null;
			},10 * 1000)



	    }
	    else{
	        // let itemHtml = '<div id="luckysheet-multipleRange-show-'+ id +'" data-color="'+ luckyColor[_this.multipleIndex] +'" title="'+ name +'" style="position: absolute;left: '+ (col_pre - 1) +'px;width: '+ (col - col_pre - 1) +'px;top: '+ (row_pre - 1) +'px;height: '+ (row - row_pre - 1) +'px;border: 1px solid '+ luckyColor[_this.multipleIndex] +';z-index: 15;">'+
	        //                 '<div style="width: 100%;height: 100%;position: absolute;top: 0;right: 0;bottom: 0;left: 0;opacity: 0.03;background-color: '+ luckyColor[_this.multipleIndex] +'"></div>'+
			//                '</div>';

			let itemHtml = `<div 
								id="luckysheet-multipleRange-show-${id}"
								class="luckysheet-multipleRange-show"
								data-color="${luckyColor[_this.multipleIndex]}" 
								title="${name}" 
								style="position: absolute;left: ${col_pre - 1}px;width: ${col - col_pre - 1}px;top: ${row_pre - 1}px;height: ${row - row_pre - 1}px;border: 1px solid ${luckyColor[_this.multipleIndex]};z-index: 15;">

								<div class="username" style="height: 19px;line-height:19px;width: max-content;position: absolute;bottom: ${row - row_pre - 1}px;right: 0;background-color: ${luckyColor[_this.multipleIndex]};color:#ffffff;padding:0 10px;">
								${name}
								</div>

								<div style="width: 100%;height: 100%;position: absolute;top: 0;right: 0;bottom: 0;left: 0;opacity: 0.03;background-color: ${luckyColor[_this.multipleIndex]}">
								</div>

							</div>`;
							// 正在输入

	        $(itemHtml).appendTo($("#luckysheet-cell-main #luckysheet-multipleRange-show"));

			_this.multipleIndex++;
			
			// 设定允许用户名消失的定时器，10秒后用户名可隐藏
			// 10秒之类，用户操作界面不会隐藏用户名；10秒之后如果用户操作了界面，则隐藏用户名，没操作就不隐藏
			if(Store.cooperativeEdit.usernameTimeout['user' + id] != null){
				clearTimeout(Store.cooperativeEdit.usernameTimeout['user' + id])
			}
			Store.cooperativeEdit.usernameTimeout['user' + id] = setTimeout(()=>{
				clearTimeout(Store.cooperativeEdit.usernameTimeout['user' + id]);
				Store.cooperativeEdit.usernameTimeout['user' + id] = null;
			},10 * 1000)
	    }
	},
    sheetDeleSave: [], //共享编辑模式下 删除的sheet保存下来，方便恢复时取值
    submitInterval: 1000,
    imagesubmitInterval: 5000,
    submitdatalimit: 50,
    submitcompresslimit: 1000,
    checksubmit: function(data){
        let _this = this;
        //clearTimeout(_this.requestTimeOut);

        _this.submitTimeout();

        clearTimeout(_this.imageRequestTimeout);
        _this.imageRequestTimeout = setTimeout(function(){
            _this.imageRequest();
        }, _this.imagesubmitInterval);
    },
    submitTimeout: function(){
        let _this = this;
        clearTimeout(_this.requestTimeOut);

        //console.log(_this.requestlast, dayjs(), (_this.requestlast!=null && _this.requestlast.add(10, 'seconds').isBefore(dayjs()) ) );
        if(!_this.requestLock && (_this.requestlast!=null && _this.requestlast.clone().add(1, 'seconds').isBefore(dayjs()) ) ){
            _this.request();
        }

        // if(!_this.imageRequestLock && (_this.imageRequestLast==null || _this.imageRequestLast.clone().add(30, 'seconds').isBefore(dayjs()) ) ){

        // }

        _this.requestTimeOut = setTimeout(function(){
            _this.submitTimeout();
        }, _this.submitInterval);
    },
    requestLock: false,
    requestlast: null,
    firstchange: true,
    requestTimeOut: null,
    request: function () {
        let _this = this;
        let key = this.gridKey;
        let cahce_key = key + "__qkcache";

        _this.cachelocaldata(function(cahce_key, params){
            if(params.length==0){
                return;
            }

            params = encodeURIComponent(JSON.stringify(params));
            let compressBeginLen = params.length;
            let iscommpress = false;
            // if (compressBeginLen > _this.submitcompresslimit) {
            //     params = pako.gzip(params, { to: "string" });
            //     iscommpress = true;
            // }
            _this.requestLock = true;
            //console.log(params);
            // console.log("request");
            if(_this.updateUrl != ""){
                $.post(_this.updateUrl, { compress: iscommpress, gridKey: _this.gridKey, data: params }, function (data) {
                    let re = eval('('+ data +')')
                    if(re.status){
                        $("#luckysheet_info_detail_update").html("最近存档时间:"+ dayjs().format("M-D H:m:s"));
                        $("#luckysheet_info_detail_save").html("同步成功");
                        _this.clearcachelocaldata();
                    }
                    else{
                        $("#luckysheet_info_detail_save").html("<span style='color:#ff2121'>同步失败</span>");
                        _this.restorecachelocaldata();
                    }
                    _this.requestlast = dayjs();
                    _this.requestLock = false;
                });
             }
        });
    },
    imageRequestLast: null,
    imageRequestLock: false,
    imageRequestTimeout: null,
    imageRequest: function(){
        let _this = this;

        html2canvas($("#" + container).find(".luckysheet-grid-window").get(0), {
          onrendered: function(canvas) {
            //let imgcut = $("#luckysheet-cell-main").find(".luckysheet-grid-window");
            //document.body.appendChild(canvas);
            let old = $(canvas).appendTo("body");
            old.hide();
            let newwidth = old.width();
            let newheight = old.height();
            let imageData = old.get(0).getContext("2d").getImageData(0, 0, newwidth, newheight);

            let cutW = newwidth, cutH = newheight;
            if(cutW*0.54 > cutH){
                cutW = cutH / 0.54;
            }
            else{
                cutH = cutW * 0.54;
            }
            let newCanvas = $("<canvas>").attr("width", cutW).attr("height", cutH)[0];

            newCanvas.getContext("2d").putImageData(imageData, 0, 0);

            old.attr("width", 350);
            old.attr("height", 189);
            old.get(0).getContext("2d").drawImage(newCanvas, 0, 0, 350, 189);
            let base64 = old.get(0).toDataURL('image/jpeg', 0.9);

            //console.log(base64);
            //console.log("压缩：", pako.gzip(base64, { to: "string" }));
            //console.log("imageRequest");
            let curindex = luckysheet.sheetmanage.getCurSheetnoset();
            _this.imageRequestLock =true;
            // let data1 = pako.gzip(encodeURIComponent(JSON.stringify({"t":"thumb", "img": base64, "curindex":curindex })), { to: "string" });
            let data1 = encodeURIComponent(JSON.stringify({"t":"thumb", "img": base64, "curindex":curindex }));
            old.remove();
            //console.log("缩略图", _this.imageRequestLast,base64);
            if(_this.updateImageUrl != ""){
                // $.post(_this.updateImageUrl, { compress: true, gridKey: _this.gridKey, data:data1  }, function (data) {
                $.post(_this.updateImageUrl, { compress: false, gridKey: _this.gridKey, data:data1  }, function (data) {
                    let re = eval('('+ data +')')
                    if(re.status){
                        imageRequestLast = dayjs();
                    }
                    else{
                        $("#luckysheet_info_detail_save").html("<span style='color:#ff2121'>网络不稳定</span>");
                    }
                    _this.imageRequestLock =true;
                });
            }

          }
        });
    },
    localdata: [],
    matchOpt: function(v, d){
        for(let vitem in v){
            if(vitem == "t" && v["t"] in {"drc":1, "arc":1,"sha":1,"shc":1,"shd":1 } ){
                return false;
            }

            if(vitem=="v"){
                continue;
            }

            if(!(vitem in d)){
                return false;
            }

            if(d[vitem] != v[vitem]){
                return false;
            }
        }

        return true;
    },
    deleteRepeatOpt: function(data, value){
        //let d = $.extend(true, [], data); //原来
        let d = data;
        let _this = this;

        if(value instanceof Array){
            for(let i = 0; i < value.length; i++){
                let vitem = value[i];

                for(let a = 0; a < d.length; a++){
                    let ditem = data[i]; //let ditem = data[a];?

                    if(_this.matchOpt(vitem, ditem)){
                        delete d[a];
                    }
                }
            }
        }
        else{
            for(let a = 0; a < d.length; a++){
                let ditem = d[a];

                if(_this.matchOpt(value, ditem)){
                    delete d[a];
                }
            }
        }

        let ret = [];
        for(let i = 0; i < d.length; i++){
            if(d[i] != null){
                ret.push(d[i]);
            }
        }

        return ret;
    },
    setlocaldata: function (value, func) {
        let key = this.gridKey;
        //store.push(key, data);
        let _this = this;
        _this.getlocaldata(function(data){
            if(data==null){
                data = [];
            }

            //此处不去重，在request同步后台时统一循环一次去重
            //let data = _this.deleteRepeatOpt(data, value);

            if(value instanceof Array){
                data = data.concat(value);
            }
            else{
                data.push(value);
            }

            _this.localdata = data;
            func(_this.localdata);

            //console.log(value);
            // localforage.setItem(key, data).then(function () {
            //     console.log(data);
            //     func(data);
            // }).catch(function (err) {

            // });
        });
    },
    getlocaldata: function (func) {
        let key = this.gridKey;
        //return store.get(key);
        func(this.localdata);
        // localforage.getItem(key).then(function(readValue) {
        //     func(readValue);
        // });
    },
    clearlocaldata: function (func) {
        let key = this.gridKey;
        //store.remove(key);
        this.localdata = [];
        func();
        // localforage.removeItem(key, function(err,value) {
        //     func();
        // });
    },
    cachelocaldata: function (func) {
        let key = this.gridKey;
        let _this = this;
        let cahce_key = key + "__qkcache";
        //store.remove(key);
        //console.log(key, cahce_key);


        //处理localdata去重
        let updatedata = _this.localdata;
        let uLen = updatedata.length;
        if(uLen > 1){
            let prevData = [];
            prevData[0] = updatedata[0];
            for(let i = 1; i < uLen; i++){
                let value = updatedata[i];
                let flag = true;
                for(let a=0;a<prevData.length;a++){
                    let ditem = prevData[a];
                    if(_this.matchOpt(value, ditem)){
                        prevData.splice(a,1,value);
                        flag = false; //如果已匹配重复，则后续无需再加
                        break;
                    }
                }
                if(flag){
                    prevData = prevData.concat(value);
                }

            }
            updatedata = prevData;

        }
        if(updatedata==null || updatedata.length==0){
            return;
        }
        //console.log(key, cahce_key,updatedata);
        _this.clearlocaldata(function(){
            localforage.setItem(cahce_key, updatedata).then(function () {
                func(cahce_key, updatedata);
            });
        });

        // localforage.getItem(key).then(function(readValue) {
        //     let updatedata = readValue;
        //     if(readValue==null || readValue.length==0){
        //         return;
        //     }
        //     //console.log(key, cahce_key,updatedata);
        //     _this.clearlocaldata(function(){
        //         localforage.setItem(cahce_key, updatedata).then(function () {
        //             func(cahce_key, updatedata);
        //         });
        //     });
        // });
    },
    clearcachelocaldata: function(func){
        let key = this.gridKey;
        let cahce_key = key + "__qkcache";
        //store.remove(key);
        localforage.removeItem(cahce_key, function(err,value) {
            if(func && typeof(func)=="function"){
                func();
            }

        });
    },
    restorecachelocaldata: function(func){
        let key = this.gridKey;
        let cahce_key = key + "__qkcache";
        let _this = this;
        localforage.getItem(cahce_key).then(function(readValue) {
            let updatedata = readValue;
            _this.getlocaldata(function(data){
                if(data==null){
                    data = [];
                }
                let newdata = updatedata.concat(data);
                //data.unshift(updatedata);

                _this.localdata = newdata;
                if(func instanceof Function){
                    func(_this.localdata);
                }

                // localforage.setItem(key, newdata).then(function () {
                //     func(newdata);
                // }).catch(function (err) {

                // });
            });
        });
	},
	keepHighLightBox: function() {
        Store.cooperativeEdit.checkoutData.forEach(value => {
            if(value.index == Store.currentSheetIndex) {
                if(value.op === 'enterEdit') {
                    server.multipleRangeShow(value.id, value.username, value.r, value.c, value.op);
                } else {
                    server.multipleRangeShow(value.id, value.username, value.r, value.c);
                }
            }
        })
    }
}

export default server;<|MERGE_RESOLUTION|>--- conflicted
+++ resolved
@@ -154,13 +154,10 @@
 
 	        //连接建立时触发
 	        _this.websocket.onopen = function() {
-<<<<<<< HEAD
-				console.info('WebSocket连接成功');
-=======
-	            console.info(locale().websocket.success);
->>>>>>> 464c50ad
-	            hideloading();
-				_this.wxErrorCount = 0;
+
+	        console.info(locale().websocket.success);
+	        hideloading();
+				  _this.wxErrorCount = 0;
 				
 	            //防止websocket长时间不发送消息导致断连
 	            setInterval(function(){
