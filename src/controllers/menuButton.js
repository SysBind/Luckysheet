--- conflicted
+++ resolved
@@ -797,9 +797,6 @@
 
         //字体大小
         let luckysheet_fs_setTimeout = null;
-<<<<<<< HEAD
-        $("#luckysheet-icon-font-size").click(function(e){
-=======
         $("#luckysheet-icon-font-size").mousedown(function(e){
             if (parseInt($("#luckysheet-input-box").css("top")) > 0){
                 let w = window.getSelection();
@@ -813,7 +810,6 @@
             hideMenuByCancel(e);
             e.stopPropagation();
         }).click(function(){
->>>>>>> 0cb1ec23
             let menuButtonId = $(this).attr("id") + "-menuButton";
             let $menuButton = $("#" + menuButtonId);
             
@@ -3274,120 +3270,9 @@
         const locale_fontarray = _locale.fontarray;
         const locale_fontjson = _locale.fontjson;
 
-<<<<<<< HEAD
-                _this.focus($menuButton, itemvalue);
-                $("#luckysheet-icon-font-family").find(".luckysheet-toolbar-menu-button-caption").html(" "+ itemname +" ");
-            }
-            else if(attr == "fs"){
-                let $menuButton = $("#luckysheet-icon-font-size-menuButton");
-                let itemvalue = foucsStatus, $input = $("#luckysheet-icon-font-size input");
-                _this.focus($menuButton, itemvalue);
-                $("#luckysheet-icon-font-size").attr("itemvalue", itemvalue);
-                $input.val(itemvalue);
-            }
-            else if(attr == "ht"){
-                let $menuButton = $("#luckysheet-icon-align-menu-menuButton");
-                let $t = $("luckysheet-icon-align"), itemvalue = "left";
-                
-                if(foucsStatus == "0"){
-                    itemvalue = "center";
-                }
-                else if(foucsStatus == "2"){
-                    itemvalue = "right";
-                }
-
-                _this.focus($menuButton, itemvalue);
-
-                // add iconfont
-                const iconfontObject = iconfontObjects.align;
-
-                let $icon = $("#luckysheet-icon-align").attr("type", itemvalue).find(".luckysheet-icon-img-container");
-                $icon.removeAttr("class").addClass("luckysheet-icon-img-container luckysheet-icon-img luckysheet-icon-align-" + itemvalue + iconfontObject[itemvalue]);
-                $menuButton.hide();
-            }
-            else if(attr == "vt"){
-                let $menuButton = $("#luckysheet-icon-valign-menu-menuButton");
-                let $t = $("luckysheet-icon-valign"), itemvalue = "bottom";
-                
-                if(foucsStatus == "1"){
-                    itemvalue = "top";
-                }
-                else if(foucsStatus == "0"){
-                    itemvalue = "middle";
-                }
-
-                _this.focus($menuButton, itemvalue);
-
-                // add iconfont
-                const iconfontObject = iconfontObjects.align;
-
-                let $icon = $("#luckysheet-icon-valign").attr("type", itemvalue).find(".luckysheet-icon-img-container");
-                $icon.removeAttr("class").addClass("luckysheet-icon-img-container luckysheet-icon-img luckysheet-icon-valign-" + itemvalue + iconfontObject[itemvalue]);
-                $menuButton.hide();
-            }
-            else if(attr == "tb"){
-                let $menuButton = $("#luckysheet-icon-textwrap-menu-menuButton");
-                let $t = $("luckysheet-icon-textwrap"), itemvalue = "clip";
-                
-                if(foucsStatus == "1"){
-                    itemvalue = "overflow";
-                }
-                else if(foucsStatus == "2"){
-                    itemvalue = "wrap";
-                }
-
-                _this.focus($menuButton, itemvalue);
-
-                // add iconfont
-                const iconfontObject = iconfontObjects.textWrap;
-
-                let $icon = $("#luckysheet-icon-textwrap").attr("type", itemvalue).find(".luckysheet-icon-img-container");
-                $icon.removeAttr("class").addClass("luckysheet-icon-img-container luckysheet-icon-img luckysheet-icon-textwrap-" + itemvalue + iconfontObject[itemvalue]);
-                $menuButton.hide();
-            }
-            else if(attr == "tr"){
-                let $menuButton = $("#luckysheet-icon-rotation-menu-menuButton");
-                let $t = $("luckysheet-icon-rotation"), itemvalue = "none";
-                
-                if(foucsStatus == "1"){
-                    itemvalue = "angleup";
-                }
-                else if(foucsStatus == "2"){
-                    itemvalue = "angledown";
-                }
-                else if(foucsStatus == "3"){
-                    itemvalue = "vertical";
-                }
-                else if(foucsStatus == "4"){
-                    itemvalue = "rotation-up";
-                }
-                else if(foucsStatus == "5"){
-                    itemvalue = "rotation-down";
-                }
-
-                _this.focus($menuButton, itemvalue);
-
-                // add iconfont
-                const iconfontObject = iconfontObjects.rotation;
-
-                let $icon = $("#luckysheet-icon-rotation").attr("type", itemvalue).find(".luckysheet-icon-img-container");
-                $icon.removeAttr("class").addClass("luckysheet-icon-img-container luckysheet-icon-img luckysheet-icon-rotation-" + itemvalue + iconfontObject[itemvalue]);
-                $menuButton.hide();
-            }
-        }
-    },
-    checkstatusByCell:function(cell, a){
-        let foucsStatus =cell;
-        let tf = {"bl":1, "it":1 , "ff":1, "cl":1, "un":1};
-
-        if(a in tf){
-            if(foucsStatus == null){
-                foucsStatus = "0";
-=======
         if(attr == "bl"){
             if(foucsStatus != "0"){
                 $("#luckysheet-icon-bold").addClass("luckysheet-toolbar-button-hover");
->>>>>>> 0cb1ec23
             }
             else{
                 $("#luckysheet-icon-bold").removeClass("luckysheet-toolbar-button-hover");
@@ -3448,8 +3333,11 @@
 
             _this.focus($menuButton, itemvalue);
 
+            // add iconfont
+            const iconfontObject = iconfontObjects.align;
+
             let $icon = $("#luckysheet-icon-align").attr("type", itemvalue).find(".luckysheet-icon-img-container");
-            $icon.removeAttr("class").addClass("luckysheet-icon-img-container luckysheet-icon-img luckysheet-icon-align-" + itemvalue);
+            $icon.removeAttr("class").addClass("luckysheet-icon-img-container luckysheet-icon-img luckysheet-icon-align-" + itemvalue + iconfontObject[itemvalue]);
             $menuButton.hide();
         }
         else if(attr == "vt"){
@@ -3465,8 +3353,11 @@
 
             _this.focus($menuButton, itemvalue);
 
+            // add iconfont
+            const iconfontObject = iconfontObjects.align;
+
             let $icon = $("#luckysheet-icon-valign").attr("type", itemvalue).find(".luckysheet-icon-img-container");
-            $icon.removeAttr("class").addClass("luckysheet-icon-img-container luckysheet-icon-img luckysheet-icon-valign-" + itemvalue);
+            $icon.removeAttr("class").addClass("luckysheet-icon-img-container luckysheet-icon-img luckysheet-icon-valign-" + itemvalue+ iconfontObject[itemvalue]);
             $menuButton.hide();
         }
         else if(attr == "tb"){
@@ -3482,8 +3373,11 @@
 
             _this.focus($menuButton, itemvalue);
 
+            // add iconfont
+            const iconfontObject = iconfontObjects.textWrap;
+
             let $icon = $("#luckysheet-icon-textwrap").attr("type", itemvalue).find(".luckysheet-icon-img-container");
-            $icon.removeAttr("class").addClass("luckysheet-icon-img-container luckysheet-icon-img luckysheet-icon-textwrap-" + itemvalue);
+            $icon.removeAttr("class").addClass("luckysheet-icon-img-container luckysheet-icon-img luckysheet-icon-textwrap-" + itemvalue + iconfontObject[itemvalue]);
             $menuButton.hide();
         }
         else if(attr == "tr"){
@@ -3508,8 +3402,11 @@
 
             _this.focus($menuButton, itemvalue);
 
+            // add iconfont
+            const iconfontObject = iconfontObjects.rotation;
+
             let $icon = $("#luckysheet-icon-rotation").attr("type", itemvalue).find(".luckysheet-icon-img-container");
-            $icon.removeAttr("class").addClass("luckysheet-icon-img-container luckysheet-icon-img luckysheet-icon-rotation-" + itemvalue);
+            $icon.removeAttr("class").addClass("luckysheet-icon-img-container luckysheet-icon-img luckysheet-icon-rotation-" + itemvalue + iconfontObject[itemvalue]);
             $menuButton.hide();
         }
     },
