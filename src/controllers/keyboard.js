--- conflicted
+++ resolved
@@ -752,18 +752,13 @@
 
                 selectHightlightShow();
             }
-<<<<<<< HEAD
             else if (kcode == keycode.DELETE || kcode == keycode.BACKSPACE) {
-                $("#luckysheet-delete-text").click();
-=======
-            else if (kcode == keycode.DELETE) {
                 if(imageCtrl.currentImgId != null){
                     imageCtrl.removeImgItem();
                 }
                 else{
                     $("#luckysheet-delete-text").click();
                 }
->>>>>>> 02b9fe75
 
                 event.preventDefault();
             }
