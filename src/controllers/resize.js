--- conflicted
+++ resolved
@@ -117,11 +117,8 @@
         const $t = $(this)[0];
         const $container =  $("#luckysheet-wa-editor")[0];
 
-<<<<<<< HEAD
         $container.appendChild(document.createTextNode(" "));
-=======
-        // $container.appendChild(document.createTextNode(" "));
->>>>>>> 47d57155
+
         $container.appendChild($t);
     });
 
@@ -396,10 +393,7 @@
         if (JSON.stringify(showtoolbarConfig) !== '{}') {
             if(showtoolbarConfig.hasOwnProperty('undoRedo')){
                 config.undo = config.redo = showtoolbarConfig.undoRedo;
-<<<<<<< HEAD
-=======
-                // delete showtoolbarConfig.undoRedo;
->>>>>>> 47d57155
+
             }
             Object.assign(config, showtoolbarConfig);
 
@@ -408,14 +402,8 @@
             for (let i = 0; i<defaultToolbar.length; i++) {
                 current = defaultToolbar[i];
                 next = defaultToolbar[i + 1];
-<<<<<<< HEAD
                 if (current !== '|' && config[current]) {
-=======
-                if(config[current] === false) {
-                    continue;
-                }
-                if (current !== '|') {
->>>>>>> 47d57155
+
                     obj[current] = {
                         ele: toolbarIdMap[current],
                         index: index++
