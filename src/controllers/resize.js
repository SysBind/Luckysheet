import luckysheetConfigsetting from './luckysheetConfigsetting';
import luckysheetFreezen from './freezen';
import { luckysheetrefreshgrid } from '../global/refresh';
import Store from '../store';
import locale from '../locale/locale';
import sheetmanage from './sheetmanage';
import tooltip from '../global/tooltip'

let gridW = 0, 
    gridH = 0;

export default function luckysheetsizeauto(isRefreshCanvas=true) {
    if (!luckysheetConfigsetting.showinfobar) {
        Store.infobarHeight = 0;
        $("#luckysheet_info_detail").hide();
    }
    else {
        $("#luckysheet_info_detail").show();
        // Store.infobarHeight = 56;
        Store.infobarHeight = document.querySelector('#luckysheet_info_detail').offsetHeight;
    }

    //
    // if (!luckysheetConfigsetting.showtoolbar) {
    //     $("#" + Store.container).find(".luckysheet-wa-editor, .luckysheet-share-logo").hide();
    //     Store.toolbarHeight = 0;
    // }
    // else {
    //     $("#" + Store.container).find(".luckysheet-wa-editor, .luckysheet-share-logo").show();
    //     // Store.toolbarHeight = 72;
    //     Store.toolbarHeight = document.querySelector('#' + Store.container +' .luckysheet-wa-editor').offsetHeight;
    // }
    if (Store.toobarObject.toobarElements.length === 0) {
        $("#" + Store.container).find(".luckysheet-wa-editor").hide();
        Store.toolbarHeight = 0;
    }
    else {
        $("#" + Store.container).find(".luckysheet-wa-editor").show();
        // Store.toolbarHeight = 72;
        Store.toolbarHeight = document.querySelector('#' + Store.container +' .luckysheet-wa-editor').offsetHeight;
    }

    // customToolbarConfig(luckysheetConfigsetting.showtoolbar,luckysheetConfigsetting.showtoolbarConfig);


    if (!luckysheetConfigsetting.showsheetbar) {
        $("#" + Store.container).find("#luckysheet-sheet-area").hide();
        Store.sheetBarHeight = 0;
    }
    else {
        $("#" + Store.container).find("#luckysheet-sheet-area").show();
        Store.sheetBarHeight = 31;
    }

    if (!luckysheetConfigsetting.showstatisticBar) {
        $("#" + Store.container).find(".luckysheet-stat-area").hide();
        Store.statisticBarHeight = 0;
    }
    else {
        $("#" + Store.container).find(".luckysheet-stat-area").show();
        Store.statisticBarHeight = 23;
    }

    // 公式栏
    Store.calculatebarHeight = document.querySelector('#luckysheet-wa-calculate').offsetHeight;

    $("#" + Store.container).find(".luckysheet-grid-container").css("top", Store.toolbarHeight + Store.infobarHeight + Store.calculatebarHeight);

    gridW = $("#" + Store.container).width(), gridH = $("#" + Store.container).height();

    if(luckysheetConfigsetting.showConfigWindowResize){//数据透视表  图表  交替颜色 Protection
        if($("#luckysheet-modal-dialog-slider-pivot").is(":visible")){
            gridW -= $("#luckysheet-modal-dialog-slider-pivot").outerWidth();
        } 
        else if($(".chartSetting").is(":visible")){
            gridW -= $(".chartSetting").outerWidth();
        }
        else if($("#luckysheet-modal-dialog-slider-alternateformat").is(":visible")){
            gridW -= $("#luckysheet-modal-dialog-slider-alternateformat").outerWidth();
        }
        if($("#luckysheet-modal-dialog-slider-protection").is(":visible")){
            gridW -= $("#luckysheet-modal-dialog-slider-protection").outerWidth();
        } 
    }

    $("#" + Store.container).find(".luckysheet").height(gridH - 2).width(gridW - 2);

    changeSheetContainerSize(gridW, gridH)
    
    if(isRefreshCanvas){
        luckysheetrefreshgrid($("#luckysheet-cell-main").scrollLeft(), $("#luckysheet-cell-main").scrollTop());
    }
    const _locale = locale();
    const locale_toolbar = _locale.toolbar;
    let ismore = false, 
        toolbarW = 0, 
        // morebtn = '<div class="luckysheet-toolbar-separator luckysheet-inline-block" style="user-select: none;"> </div><div class="luckysheet-toolbar-button luckysheet-inline-block" data-tips="'+ locale_toolbar.toolMoreTip +'" id="luckysheet-icon-morebtn" role="button" style="user-select: none;"> <div class="luckysheet-toolbar-button-outer-box luckysheet-inline-block" style="user-select: none;"> <div class="luckysheet-toolbar-button-inner-box luckysheet-inline-block" style="user-select: none;"> <div class="luckysheet-toolbar-menu-button-caption luckysheet-inline-block" style="user-select: none;color:#0188fb;"><i class="fa fa-list-ul"></i> '+ locale_toolbar.toolMore +'... </div> </div> </div> </div>',
        morebtn = `<div class="luckysheet-toolbar-button luckysheet-inline-block" data-tips="${locale_toolbar.toolMoreTip}" id="luckysheet-icon-morebtn" role="button" style="user-select: none;"> 
            <div class="luckysheet-toolbar-button-outer-box luckysheet-inline-block" style="user-select: none;"> 
                <div class="luckysheet-toolbar-button-inner-box luckysheet-inline-block" style="user-select: none;">

                    <div class="luckysheet-toolbar-menu-button-caption luckysheet-inline-block" style="user-select: none;">
                        ${locale_toolbar.toolMore}
                    </div> 
                    <div class="luckysheet-toolbar-menu-button-dropdown luckysheet-inline-block iconfont icon-xiayige" style="user-select: none;font-size:12px;">
                    </div>

                </div> 
            </div>
         </div>`,
        // morediv = '<div id="luckysheet-icon-morebtn-div" class="luckysheet-wa-editor" style="position:absolute;top:'+ (Store.infobarHeight + Store.toolbarHeight + 3 + $("#" + Store.container).offset().top + $("body").scrollTop() - $("#luckysheet-functionbox-container").height() ) +'px; right:0px;z-index:1003;padding:8px;display:none;height:auto;white-space:initial;"></div>';
        morediv = '<div id="luckysheet-icon-morebtn-div" class="luckysheet-wa-editor" style="position:absolute;top:'+ (Store.infobarHeight + Store.toolbarHeight + $("#" + Store.container).offset().top + $("body").scrollTop()) +'px; right:0px;z-index:1003;padding:5.5px;display:none;height:auto;white-space:initial;"></div>';
    
    if($("#luckysheet-icon-morebtn-div").length == 0){
        $("body").append(morediv);
    }

    $("#luckysheet-icon-morebtn-div").hide();
    // $("#luckysheet-icon-morebtn-div > div").appendTo($("#luckysheet-wa-editor"));

    $("#luckysheet-icon-morebtn-div > div").each(function(){
        const $t = $(this)[0];
        const $container =  $("#luckysheet-wa-editor")[0];
        
        $container.appendChild(document.createTextNode(" "));
        $container.appendChild($t);
    });

    // $("#luckysheet-wa-editor > div").trigger("create");
    // $("#luckysheet-icon-morebtn-div > div").trigger("create");
    $("#luckysheet-icon-morebtn").remove();

    //计算前面按钮宽度加起来总和，超过 容器宽度-更多按钮，则剩下的按钮移动到展开的容器内，这种方式计算宽度不准确，且会导致下拉箭头和主按钮分离的情况，改为 计算left作为宽度依据，和容器宽度比较的方式
    // $("#luckysheet-wa-editor > div").each(function(){
    //     let $t = $(this);
    //     // toolbarW += $t.outerWidth();
    //     toolbarW += $t.outerWidth();

    //     if(!ismore && toolbarW > gridW - 140){
    //         ismore = true;
    //     }

    //     if(ismore){
    //         $("#luckysheet-icon-morebtn-div").append($(this));
    //     }
    // });

    // 所有按钮宽度与元素定位
    const toobarWidths = Store.toobarObject.toobarWidths;
    const toobarElements = Store.toobarObject.toobarElements;
    let moreButtonIndex = 0;

    // 找到应该隐藏的起始元素位置
    for (let index = toobarWidths.length - 1; index >= 0; index--) {

        // #luckysheet-icon-morebtn button width plus right is 83px
        if(toobarWidths[index] < gridW - 90){
            moreButtonIndex = index;
            if(moreButtonIndex < toobarWidths.length - 1){

                ismore = true;
            }
            break;
        }
    }
    // 从起始位置开始，后面的元素统一挪到下方隐藏DIV中
    for (let index = moreButtonIndex; index < toobarElements.length; index++) {
        const element = toobarElements[index];
        if(element instanceof Array){
            for(const ele of element){
                $("#luckysheet-icon-morebtn-div").append($(`${ele}`));
            }
        }else{
            $("#luckysheet-icon-morebtn-div").append($(`${element}`));
        }
        
    }

    if(ismore){
        
        $("#luckysheet-wa-editor").append(morebtn);
        $("#luckysheet-icon-morebtn").click(function(){
            let right = $(window).width() - $("#luckysheet-icon-morebtn").offset().left - $("#luckysheet-icon-morebtn").width()+ $("body").scrollLeft();
            $("#luckysheet-icon-morebtn-div").toggle().css("right", right < 0 ? 0 : right);

            let $txt = $(this).find(".luckysheet-toolbar-menu-button-caption");
            if($txt.text().indexOf(locale_toolbar.toolMore) > -1){

                const toolCloseHTML = `
                <div class="luckysheet-toolbar-menu-button-caption luckysheet-inline-block" style="user-select: none;">
                    ${locale_toolbar.toolClose}
                </div> 
                <div class="luckysheet-toolbar-menu-button-dropdown luckysheet-inline-block iconfont icon-shangyige" style="user-select: none;font-size:12px;">
                </div>
                `
                $(this).find(".luckysheet-toolbar-button-inner-box").html(toolCloseHTML);
            }
            else{

                const toolMoreHTML = `
                <div class="luckysheet-toolbar-menu-button-caption luckysheet-inline-block" style="user-select: none;">
                    ${locale_toolbar.toolMore}
                </div> 
                <div class="luckysheet-toolbar-menu-button-dropdown luckysheet-inline-block iconfont icon-xiayige" style="user-select: none;font-size:12px;">
                </div>
                `

                $(this).find(".luckysheet-toolbar-button-inner-box").html(toolMoreHTML);
            }
            
        });
        //$("#luckysheet-wa-editor div").trigger("create");
        
        // $("#luckysheet-icon-morebtn-div .luckysheet-toolbar-menu-button").css("margin-right", -1);
        // $("#luckysheet-icon-morebtn-div .luckysheet-toolbar-button-split-left").css("margin-right", -3);

        // “更多”容器中，联动hover效果
        $("#luckysheet-icon-morebtn-div .luckysheet-toolbar-button-split-left").off("hover").hover(function(){
            $(this).next(".luckysheet-toolbar-button-split-right").addClass("luckysheet-toolbar-button-split-right-hover");
        }, function(){
            $(this).next(".luckysheet-toolbar-button-split-right").removeClass("luckysheet-toolbar-button-split-right-hover");
        });

        $("#luckysheet-icon-morebtn-div .luckysheet-toolbar-button-split-right").off("hover").hover(function(){
            $(this).prev(".luckysheet-toolbar-button-split-left").addClass("luckysheet-toolbar-button-hover");
        }, function(){
            $(this).prev(".luckysheet-toolbar-button-split-left").removeClass("luckysheet-toolbar-button-hover");
        });

        // tooltip
        tooltip.createHoverTip("#luckysheet-icon-morebtn-div" ,".luckysheet-toolbar-menu-button, .luckysheet-toolbar-button, .luckysheet-toolbar-combo-button");
    }
    
    $("#"+ Store.container + " .luckysheet-wa-editor .luckysheet-toolbar-button-split-left").off("hover").hover(function(){
        $(this).next(".luckysheet-toolbar-button-split-right").addClass("luckysheet-toolbar-button-split-right-hover");
    }, function(){
        $(this).next(".luckysheet-toolbar-button-split-right").removeClass("luckysheet-toolbar-button-split-right-hover");
    });

    $("#"+ Store.container + " .luckysheet-wa-editor .luckysheet-toolbar-button-split-right").off("hover").hover(function(){
        $(this).prev(".luckysheet-toolbar-button-split-left").addClass("luckysheet-toolbar-button-hover");
    }, function(){
        $(this).prev(".luckysheet-toolbar-button-split-left").removeClass("luckysheet-toolbar-button-hover");
    });

    sheetmanage.sheetArrowShowAndHide();
    sheetmanage.sheetBarShowAndHide();
}


export function changeSheetContainerSize(gridW, gridH){
    if(gridW==null){
        gridW = $("#" + Store.container).width();
    }

    if(gridH==null){
        gridH = $("#" + Store.container).height();
    }
    Store.cellmainHeight = gridH - (Store.infobarHeight + Store.toolbarHeight + Store.calculatebarHeight + Store.columeHeaderHeight + Store.sheetBarHeight + Store.statisticBarHeight);
    Store.cellmainWidth = gridW - Store.rowHeaderWidth;
    
    $("#luckysheet-cols-h-c, #luckysheet-cell-main").width(Store.cellmainWidth);
    $("#luckysheet-cell-main").height(Store.cellmainHeight);
    $("#luckysheet-rows-h").height(Store.cellmainHeight - Store.cellMainSrollBarSize);

    $("#luckysheet-scrollbar-y").height(Store.cellmainHeight + Store.columeHeaderHeight - Store.cellMainSrollBarSize - 3);
    $("#luckysheet-scrollbar-x").height(Store.cellMainSrollBarSize);
    $("#luckysheet-scrollbar-y").width(Store.cellMainSrollBarSize);

    $("#luckysheet-scrollbar-x").width(Store.cellmainWidth).css("left", Store.rowHeaderWidth - 2);

    Store.luckysheetTableContentHW = [
        Store.cellmainWidth + Store.rowHeaderWidth - Store.cellMainSrollBarSize, 
        Store.cellmainHeight + Store.columeHeaderHeight - Store.cellMainSrollBarSize
    ];

    $("#luckysheetTableContent, #luckysheetTableContentF").attr({ 
        width: Math.ceil(Store.luckysheetTableContentHW[0] * Store.devicePixelRatio), 
        height: Math.ceil(Store.luckysheetTableContentHW[1] * Store.devicePixelRatio) 
    })
    .css({ width: Store.luckysheetTableContentHW[0], height: Store.luckysheetTableContentHW[1] });

    $("#" + Store.container).find("#luckysheet-grid-window-1").css("bottom", Store.sheetBarHeight);
    $("#" + Store.container).find(".luckysheet-grid-window").css("bottom", Store.statisticBarHeight);

    let gridwidth = $("#luckysheet-grid-window-1").width();
    $("#luckysheet-freezebar-horizontal").find(".luckysheet-freezebar-horizontal-handle")
    .css({ "width": gridwidth - 10 })
    .end()
    .find(".luckysheet-freezebar-horizontal-drop")
    .css({ "width": gridwidth - 10 });

    let gridheight = $("#luckysheet-grid-window-1").height();
    $("#luckysheet-freezebar-vertical")
    .find(".luckysheet-freezebar-vertical-handle")
    .css({ "height": gridheight - 10 })
    .end()
    .find(".luckysheet-freezebar-vertical-drop")
    .css({ "height": gridheight - 10 });
    
    luckysheetFreezen.createAssistCanvas();
}

/**
 * 
 * 
 * Toolbar judgment rules: First set the display and hide of all tool buttons according to showtoolbar, and then override the judgment of showtoolbar according to showtoolbarConfig rules
 * 
 * The width value of each button in the statistics toolbar is used to calculate which needs to be placed in more buttons
 */
export function menuToolBarWidth() {
<<<<<<< HEAD
    const showtoolbar = luckysheetConfigsetting.showtoolbar;
    const showtoolbarConfig = luckysheetConfigsetting.showtoolbarConfig;

    const toobarWidths = Store.toobarObject.toobarWidths = [];
    const toobarElements = Store.toobarObject.toobarElements = [];
    const toobarConfig = Store.toobarObject.toobarConfig = {
        undo: {
            ele:'#luckysheet-icon-undo',
            index:0,
        }, //Undo redo
        redo: {
            ele:'#luckysheet-icon-redo',
            index:1,
        },
        paintFormat: {
            ele:['#luckysheet-icon-paintformat','#toolbar-separator-paint-format'],
            index:2,
        }, //Format brush
        currencyFormat: {
            ele:'#luckysheet-icon-currency',
            index:3,
        }, //currency format
        percentageFormat: {
            ele:'#luckysheet-icon-percent',
            index:4,
        }, //Percentage format
        numberDecrease: {
            ele:'#luckysheet-icon-fmt-decimal-decrease',
            index:5,
        }, //'Decrease the number of decimal places'
        numberIncrease: {
            ele:'#luckysheet-icon-fmt-decimal-increase',
            index:6,
        }, //'Increase the number of decimal places
        moreFormats: {
            ele:['#luckysheet-icon-fmt-other','#toolbar-separator-more-format'],
            index:7,
        }, //'More Formats'
        font:  {
            ele:['#luckysheet-icon-font-family','#toolbar-separator-font-family'],
            index:8,
        }, //'font'
        fontSize: {
            ele:['#luckysheet-icon-font-size','#toolbar-separator-font-size'],
            index:9,
        }, //'Font size'
        bold: {
            ele:'#luckysheet-icon-bold',
            index:10,
        }, //'Bold (Ctrl+B)'
        italic: {
            ele:'#luckysheet-icon-italic',
            index:11,
        }, //'Italic (Ctrl+I)'
        strikethrough: {
            ele:'#luckysheet-icon-strikethrough',
            index:12,
        }, //'Strikethrough (Alt+Shift+5)'
        textColor: {
            ele:['#luckysheet-icon-text-color','#luckysheet-icon-text-color-menu','#toolbar-separator-text-color'],
            index:13,
        }, //'Text color'
        fillColor: {
            ele:['#luckysheet-icon-cell-color','#luckysheet-icon-cell-color-menu'],
            index:14,
        }, //'Cell color'
        border: {
            ele:['#luckysheet-icon-border-all','#luckysheet-icon-border-menu'],
            index:15,
        }, //'border'
        mergeCell: {
            ele:['#luckysheet-icon-merge-button','#luckysheet-icon-merge-menu','#toolbar-separator-merge-cell'],
            index:16,
        }, //'Merge cells'
        horizontalAlignMode: {
            ele:['#luckysheet-icon-align','#luckysheet-icon-align-menu'],
            index:17,
        }, //'Horizontal alignment'
        verticalAlignMode: {
            ele:['#luckysheet-icon-valign','#luckysheet-icon-valign-menu'],
            index:18,
        }, //'Vertical alignment'
        textWrapMode: {
            ele:['#luckysheet-icon-textwrap','#luckysheet-icon-textwrap-menu'],
            index:19,
        }, //'Wrap mode'
        textRotateMode: {
            ele:['#luckysheet-icon-rotation','#luckysheet-icon-rotation-menu','#toolbar-separator-text-rotate'],
            index:20,
        }, //'Text Rotation Mode'
		image:{
            ele:'#luckysheet-insertImg-btn-title',
            index:21,
        }, // 'Insert picture'
        chart: {
            ele:'#luckysheet-chart-btn-title',
            index:22,
        }, //'chart' (the icon is hidden, but if the chart plugin is configured, you can still create a new chart by right click)
        postil: {
            ele:'#luckysheet-icon-postil',
            index:23,
        }, //'comment'
        pivotTable: {
            ele:['#luckysheet-pivot-btn-title','#toolbar-separator-pivot-table'],
            index:24,
        }, //'PivotTable'
        function: {
            ele:['#luckysheet-icon-function','#luckysheet-icon-function-menu'],
            index:25,
        }, //'formula'
        frozenMode: {
            ele:['#luckysheet-freezen-btn-horizontal','#luckysheet-icon-freezen-menu'],
            index:26,
        }, //'freeze mode'
        sortAndFilter: {
            ele:'#luckysheet-icon-autofilter',
            index:27,
        }, //'sort and filter'
        conditionalFormat: {
            ele:'#luckysheet-icon-conditionformat',
            index:28,
        }, //'Conditional Format'
        dataVerification: {
            ele:'#luckysheet-dataVerification-btn-title',
            index:29,
        }, // 'Data Verification'
        splitColumn: {
            ele:'#luckysheet-splitColumn-btn-title',
            index:30,
        }, //'Split column' 
        screenshot: {
            ele:'#luckysheet-chart-btn-screenshot',
            index:31,
        }, //'screenshot'
        findAndReplace: {
            ele:'#luckysheet-icon-seachmore',
            index:32,
        }, //'Find and Replace'
        protection:{
            ele:'#luckysheet-icon-protection',
            index:33,
        }, // 'Worksheet protection'
		print:{
            ele:'#luckysheet-icon-print',
            index:34,
        }, // 'print'
		// link:false, // 'Insert link'
    };
    // toobarObject.toobarWidths= [
    //     $('#luckysheet-icon-undo').offset().left,
    //     $('#luckysheet-icon-redo').offset().left,
    //     $('#luckysheet-icon-paintformat').offset().left,
    //     $('#luckysheet-icon-currency').offset().left,
    //     $('#luckysheet-icon-percent').offset().left,
    //     $('#luckysheet-icon-fmt-decimal-decrease').offset().left,
    //     $('#luckysheet-icon-fmt-decimal-increase').offset().left,
    //     $('#luckysheet-icon-fmt-other').offset().left,
    //     $('#luckysheet-icon-font-family').offset().left,
    //     $('#luckysheet-icon-font-size').offset().left,
    //     $('#luckysheet-icon-bold').offset().left,
    //     $('#luckysheet-icon-italic').offset().left,
    //     $('#luckysheet-icon-strikethrough').offset().left,
    //     $('#luckysheet-icon-text-color').offset().left,
    //     $('#luckysheet-icon-cell-color').offset().left,
    //     $('#luckysheet-icon-border-all').offset().left,
    //     $('#luckysheet-icon-merge-button').offset().left,
    //     $('#luckysheet-icon-align').offset().left,
    //     $('#luckysheet-icon-valign').offset().left,
    //     $('#luckysheet-icon-textwrap').offset().left,
    //     $('#luckysheet-icon-rotation').offset().left,
    //     $('#luckysheet-insertImg-btn-title').offset().left,
    //     $('#luckysheet-chart-btn-title').offset().left,
    //     $('#luckysheet-icon-postil').offset().left,
    //     $('#luckysheet-pivot-btn-title').offset().left,
    //     $('#luckysheet-icon-function').offset().left,
    //     $('#luckysheet-freezen-btn-horizontal').offset().left,
    //     $('#luckysheet-icon-autofilter').offset().left,
    //     $('#luckysheet-icon-conditionformat').offset().left,
    //     $('#luckysheet-dataVerification-btn-title').offset().left,
    //     $('#luckysheet-splitColumn-btn-title').offset().left,
    //     $('#luckysheet-chart-btn-screenshot').offset().left,
    //     $('#luckysheet-icon-seachmore').offset().left,
    //     $('#luckysheet-icon-protection').offset().left,
    //     $('#luckysheet-icon-print').offset().left,
    //     $('#luckysheet-icon-print').offset().left + $('#luckysheet-icon-protection').outerWidth() + 5,
    // ];

    // toobarObject.toobarElements = [
    //     '#luckysheet-icon-undo',
    //     '#luckysheet-icon-redo',
    //     ['#luckysheet-icon-paintformat','#toolbar-separator-paint-format'],
    //     '#luckysheet-icon-currency',
    //     '#luckysheet-icon-percent',
    //     '#luckysheet-icon-fmt-decimal-decrease',
    //     '#luckysheet-icon-fmt-decimal-increase',
    //     ['#luckysheet-icon-fmt-other','#toolbar-separator-more-format'],
    //     ['#luckysheet-icon-font-family','#toolbar-separator-font-family'],
    //     ['#luckysheet-icon-font-size','#toolbar-separator-font-size'],
    //     '#luckysheet-icon-bold',
    //     '#luckysheet-icon-italic',
    //     '#luckysheet-icon-strikethrough',
    //     ['#luckysheet-icon-text-color','#luckysheet-icon-text-color-menu','#toolbar-separator-text-color'],
    //     ['#luckysheet-icon-cell-color','#luckysheet-icon-cell-color-menu'],
    //     ['#luckysheet-icon-border-all','#luckysheet-icon-border-menu'],
    //     ['#luckysheet-icon-merge-button','#luckysheet-icon-merge-menu','#toolbar-separator-merge-cell'],
    //     ['#luckysheet-icon-align','#luckysheet-icon-align-menu'],
    //     ['#luckysheet-icon-valign','#luckysheet-icon-valign-menu'],
    //     ['#luckysheet-icon-textwrap','#luckysheet-icon-textwrap-menu'],
    //     ['#luckysheet-icon-rotation','#luckysheet-icon-rotation-menu','#toolbar-separator-text-rotate'],
    //     '#luckysheet-insertImg-btn-title',
    //     '#luckysheet-chart-btn-title',
    //     '#luckysheet-icon-postil',
    //     ['#luckysheet-pivot-btn-title','#toolbar-separator-pivot-table'],
    //     ['#luckysheet-icon-function','#luckysheet-icon-function-menu'],
    //     ['#luckysheet-freezen-btn-horizontal','#luckysheet-icon-freezen-menu'],
    //     '#luckysheet-icon-autofilter',
    //     '#luckysheet-icon-conditionformat',
    //     '#luckysheet-dataVerification-btn-title',
    //     '#luckysheet-splitColumn-btn-title',
    //     '#luckysheet-chart-btn-screenshot',
    //     '#luckysheet-icon-seachmore',
    //     '#luckysheet-icon-protection',
    //     '#luckysheet-icon-print',
    // ]

    const config = {
        undo: true, //Undo
        redo: true, //Redo
        paintFormat: true, //Format brush
        currencyFormat: true, //currency format
        percentageFormat: true, //Percentage format
        numberDecrease: true, //'Decrease the number of decimal places'
        numberIncrease: true, //'Increase the number of decimal places
        moreFormats: true, //'More Formats'
        font: true, //'font'
        fontSize: true, //'Font size'
        bold: true, //'Bold (Ctrl+B)'
        italic: true, //'Italic (Ctrl+I)'
        strikethrough: true, //'Strikethrough (Alt+Shift+5)'
        textColor: true, //'Text color'
        fillColor: true, //'Cell color'
        border: true, //'border'
        mergeCell: true, //'Merge cells'
        horizontalAlignMode: true, //'Horizontal alignment'
        verticalAlignMode: true, //'Vertical alignment'
        textWrapMode: true, //'Wrap mode'
        textRotateMode: true, //'Text Rotation Mode'
		image:true, // 'Insert picture'
		chart: true, //'chart' (the icon is hidden, but if the chart plugin is configured, you can still create a new chart by right click)
		postil:true, //'comment'
		pivotTable: true, //'PivotTable'
		function: true, //'formula'
		frozenMode: true, //'freeze mode'
		sortAndFilter: true, //'Sort and filter'
		conditionalFormat: true, //'Conditional Format'
		dataVerification: true, // 'Data Verification'
		splitColumn: true, //'Split column'
		screenshot: true, //'screenshot'
		findAndReplace: true, //'Find and Replace'
		protection: true, // 'Worksheet protection'
		print: true, // 'print'
		// link: true, // 'Insert link'(TODO)
    }

    // false means all false
    if(!showtoolbar){
        for(let s in config){
            config[s] = false;
        }
    }

    // showtoolbarConfig determines the final result
    if(JSON.stringify(showtoolbarConfig) !== '{}'){
        if(showtoolbarConfig.hasOwnProperty('undoRedo')){
            config.undo = config.redo = showtoolbarConfig.undoRedo;

            delete showtoolbarConfig.undoRedo;
        }
        Object.assign(config,showtoolbarConfig);
    } 

    // 1. The button set to false, remove the dom
    // 2. Build toobarWidths and toobarElements
    for(let s in config){
        if(config[s]){
            toobarElements.push($.extend(true,{},toobarConfig[s]));

        }else{
            if(toobarConfig[s].ele instanceof Array){
                for(const item of toobarConfig[s].ele){
                    $(item).remove();
                }
            }else{
                $(toobarConfig[s].ele).remove();
            }
        }
    }

    toobarElements.sort(sortToolbar);

    function sortToolbar(a,b) {
        if(a.index > b.index){
            return 1;
        }else{
            return -1;
        }
    }

    toobarElements.forEach((curr,index,arr)=>{
        arr[index] = curr.ele;

        if(index !== toobarElements.length - 1){
            if(curr.ele instanceof Array){
                toobarWidths.push($(curr.ele[0]).offset().left);
            }else{
                toobarWidths.push($(curr.ele).offset().left);
            }
        }else{
            if(curr.ele instanceof Array){
                toobarWidths.push($(curr.ele[0]).offset().left);
                toobarWidths.push($(curr.ele[0]).offset().left + $(curr.ele[0]).outerWidth() + 5);
            }else{
                toobarWidths.push($(curr.ele).offset().left);
                toobarWidths.push($(curr.ele).offset().left + $(curr.ele).outerWidth() + 5);
            }
        }

    });
    
=======
    const toobarObject = Store.toobarObject;
    toobarObject.toobarWidths= [
        $('#luckysheet-icon-undo').offset().left,
        $('#luckysheet-icon-redo').offset().left,
        $('#luckysheet-icon-paintformat').offset().left,
        $('#luckysheet-icon-currency').offset().left,
        $('#luckysheet-icon-percent').offset().left,
        $('#luckysheet-icon-fmt-decimal-decrease').offset().left,
        $('#luckysheet-icon-fmt-decimal-increase').offset().left,
        $('#luckysheet-icon-fmt-other').offset().left,
        $('#luckysheet-icon-font-family').offset().left,
        $('#luckysheet-icon-font-size').offset().left,
        $('#luckysheet-icon-bold').offset().left,
        $('#luckysheet-icon-italic').offset().left,
        $('#luckysheet-icon-strikethrough').offset().left,
        $('#luckysheet-icon-text-color').offset().left,
        $('#luckysheet-icon-cell-color').offset().left,
        $('#luckysheet-icon-border-all').offset().left,
        $('#luckysheet-icon-merge-button').offset().left,
        $('#luckysheet-icon-align').offset().left,
        $('#luckysheet-icon-valign').offset().left,
        $('#luckysheet-icon-textwrap').offset().left,
        $('#luckysheet-icon-rotation').offset().left,
        $('#luckysheet-insertImg-btn-title').offset().left,
        $('#luckysheet-insertLink-btn-title').offset().left,
        $('#luckysheet-chart-btn-title').offset().left,
        $('#luckysheet-icon-postil').offset().left,
        $('#luckysheet-pivot-btn-title').offset().left,
        $('#luckysheet-icon-function').offset().left,
        $('#luckysheet-freezen-btn-horizontal').offset().left,
        $('#luckysheet-icon-autofilter').offset().left,
        $('#luckysheet-icon-conditionformat').offset().left,
        $('#luckysheet-dataVerification-btn-title').offset().left,
        $('#luckysheet-splitColumn-btn-title').offset().left,
        $('#luckysheet-chart-btn-screenshot').offset().left,
        $('#luckysheet-icon-seachmore').offset().left,
        $('#luckysheet-icon-protection').offset().left,
        $('#luckysheet-icon-print').offset().left,
        $('#luckysheet-icon-print').offset().left + $('#luckysheet-icon-protection').outerWidth() + 5,
    ];
    toobarObject.toobarElements = [
        '#luckysheet-icon-undo',
        '#luckysheet-icon-redo',
        ['#luckysheet-icon-paintformat','#toolbar-separator-paint-format'],
        '#luckysheet-icon-currency',
        '#luckysheet-icon-percent',
        '#luckysheet-icon-fmt-decimal-decrease',
        '#luckysheet-icon-fmt-decimal-increase',
        ['#luckysheet-icon-fmt-other','#toolbar-separator-more-format'],
        ['#luckysheet-icon-font-family','#toolbar-separator-font-family'],
        ['#luckysheet-icon-font-size','#toolbar-separator-font-size'],
        '#luckysheet-icon-bold',
        '#luckysheet-icon-italic',
        '#luckysheet-icon-strikethrough',
        ['#luckysheet-icon-text-color','#luckysheet-icon-text-color-menu','#toolbar-separator-text-color'],
        ['#luckysheet-icon-cell-color','#luckysheet-icon-cell-color-menu'],
        ['#luckysheet-icon-border-all','#luckysheet-icon-border-menu'],
        ['#luckysheet-icon-merge-button','#luckysheet-icon-merge-menu','#toolbar-separator-merge-cell'],
        ['#luckysheet-icon-align','#luckysheet-icon-align-menu'],
        ['#luckysheet-icon-valign','#luckysheet-icon-valign-menu'],
        ['#luckysheet-icon-textwrap','#luckysheet-icon-textwrap-menu'],
        ['#luckysheet-icon-rotation','#luckysheet-icon-rotation-menu','#toolbar-separator-text-rotate'],
        '#luckysheet-insertImg-btn-title',
        '#luckysheet-insertLink-btn-title',
        '#luckysheet-chart-btn-title',
        '#luckysheet-icon-postil',
        ['#luckysheet-pivot-btn-title','#toolbar-separator-pivot-table'],
        ['#luckysheet-icon-function','#luckysheet-icon-function-menu'],
        ['#luckysheet-freezen-btn-horizontal','#luckysheet-icon-freezen-menu'],
        '#luckysheet-icon-autofilter',
        '#luckysheet-icon-conditionformat',
        '#luckysheet-dataVerification-btn-title',
        '#luckysheet-splitColumn-btn-title',
        '#luckysheet-chart-btn-screenshot',
        '#luckysheet-icon-seachmore',
        '#luckysheet-icon-protection',
        '#luckysheet-icon-print',
    ]
>>>>>>> d8377ae4
}<|MERGE_RESOLUTION|>--- conflicted
+++ resolved
@@ -309,7 +309,6 @@
  * The width value of each button in the statistics toolbar is used to calculate which needs to be placed in more buttons
  */
 export function menuToolBarWidth() {
-<<<<<<< HEAD
     const showtoolbar = luckysheetConfigsetting.showtoolbar;
     const showtoolbarConfig = luckysheetConfigsetting.showtoolbarConfig;
 
@@ -403,137 +402,64 @@
 		image:{
             ele:'#luckysheet-insertImg-btn-title',
             index:21,
-        }, // 'Insert picture'
+        }, //'Insert link'
+		link:{
+            ele:'#luckysheet-insertLink-btn-title',
+            index:22,
+        }, //'Insert picture'
         chart: {
             ele:'#luckysheet-chart-btn-title',
-            index:22,
+            index:23,
         }, //'chart' (the icon is hidden, but if the chart plugin is configured, you can still create a new chart by right click)
         postil: {
             ele:'#luckysheet-icon-postil',
-            index:23,
+            index:24,
         }, //'comment'
         pivotTable: {
             ele:['#luckysheet-pivot-btn-title','#toolbar-separator-pivot-table'],
-            index:24,
+            index:25,
         }, //'PivotTable'
         function: {
             ele:['#luckysheet-icon-function','#luckysheet-icon-function-menu'],
-            index:25,
+            index:26,
         }, //'formula'
         frozenMode: {
             ele:['#luckysheet-freezen-btn-horizontal','#luckysheet-icon-freezen-menu'],
-            index:26,
+            index:27,
         }, //'freeze mode'
         sortAndFilter: {
             ele:'#luckysheet-icon-autofilter',
-            index:27,
+            index:28,
         }, //'sort and filter'
         conditionalFormat: {
             ele:'#luckysheet-icon-conditionformat',
-            index:28,
+            index:29,
         }, //'Conditional Format'
         dataVerification: {
             ele:'#luckysheet-dataVerification-btn-title',
-            index:29,
+            index:30,
         }, // 'Data Verification'
         splitColumn: {
             ele:'#luckysheet-splitColumn-btn-title',
-            index:30,
+            index:31,
         }, //'Split column' 
         screenshot: {
             ele:'#luckysheet-chart-btn-screenshot',
-            index:31,
+            index:32,
         }, //'screenshot'
         findAndReplace: {
             ele:'#luckysheet-icon-seachmore',
-            index:32,
+            index:33,
         }, //'Find and Replace'
         protection:{
             ele:'#luckysheet-icon-protection',
-            index:33,
+            index:34,
         }, // 'Worksheet protection'
 		print:{
             ele:'#luckysheet-icon-print',
-            index:34,
+            index:35,
         }, // 'print'
-		// link:false, // 'Insert link'
     };
-    // toobarObject.toobarWidths= [
-    //     $('#luckysheet-icon-undo').offset().left,
-    //     $('#luckysheet-icon-redo').offset().left,
-    //     $('#luckysheet-icon-paintformat').offset().left,
-    //     $('#luckysheet-icon-currency').offset().left,
-    //     $('#luckysheet-icon-percent').offset().left,
-    //     $('#luckysheet-icon-fmt-decimal-decrease').offset().left,
-    //     $('#luckysheet-icon-fmt-decimal-increase').offset().left,
-    //     $('#luckysheet-icon-fmt-other').offset().left,
-    //     $('#luckysheet-icon-font-family').offset().left,
-    //     $('#luckysheet-icon-font-size').offset().left,
-    //     $('#luckysheet-icon-bold').offset().left,
-    //     $('#luckysheet-icon-italic').offset().left,
-    //     $('#luckysheet-icon-strikethrough').offset().left,
-    //     $('#luckysheet-icon-text-color').offset().left,
-    //     $('#luckysheet-icon-cell-color').offset().left,
-    //     $('#luckysheet-icon-border-all').offset().left,
-    //     $('#luckysheet-icon-merge-button').offset().left,
-    //     $('#luckysheet-icon-align').offset().left,
-    //     $('#luckysheet-icon-valign').offset().left,
-    //     $('#luckysheet-icon-textwrap').offset().left,
-    //     $('#luckysheet-icon-rotation').offset().left,
-    //     $('#luckysheet-insertImg-btn-title').offset().left,
-    //     $('#luckysheet-chart-btn-title').offset().left,
-    //     $('#luckysheet-icon-postil').offset().left,
-    //     $('#luckysheet-pivot-btn-title').offset().left,
-    //     $('#luckysheet-icon-function').offset().left,
-    //     $('#luckysheet-freezen-btn-horizontal').offset().left,
-    //     $('#luckysheet-icon-autofilter').offset().left,
-    //     $('#luckysheet-icon-conditionformat').offset().left,
-    //     $('#luckysheet-dataVerification-btn-title').offset().left,
-    //     $('#luckysheet-splitColumn-btn-title').offset().left,
-    //     $('#luckysheet-chart-btn-screenshot').offset().left,
-    //     $('#luckysheet-icon-seachmore').offset().left,
-    //     $('#luckysheet-icon-protection').offset().left,
-    //     $('#luckysheet-icon-print').offset().left,
-    //     $('#luckysheet-icon-print').offset().left + $('#luckysheet-icon-protection').outerWidth() + 5,
-    // ];
-
-    // toobarObject.toobarElements = [
-    //     '#luckysheet-icon-undo',
-    //     '#luckysheet-icon-redo',
-    //     ['#luckysheet-icon-paintformat','#toolbar-separator-paint-format'],
-    //     '#luckysheet-icon-currency',
-    //     '#luckysheet-icon-percent',
-    //     '#luckysheet-icon-fmt-decimal-decrease',
-    //     '#luckysheet-icon-fmt-decimal-increase',
-    //     ['#luckysheet-icon-fmt-other','#toolbar-separator-more-format'],
-    //     ['#luckysheet-icon-font-family','#toolbar-separator-font-family'],
-    //     ['#luckysheet-icon-font-size','#toolbar-separator-font-size'],
-    //     '#luckysheet-icon-bold',
-    //     '#luckysheet-icon-italic',
-    //     '#luckysheet-icon-strikethrough',
-    //     ['#luckysheet-icon-text-color','#luckysheet-icon-text-color-menu','#toolbar-separator-text-color'],
-    //     ['#luckysheet-icon-cell-color','#luckysheet-icon-cell-color-menu'],
-    //     ['#luckysheet-icon-border-all','#luckysheet-icon-border-menu'],
-    //     ['#luckysheet-icon-merge-button','#luckysheet-icon-merge-menu','#toolbar-separator-merge-cell'],
-    //     ['#luckysheet-icon-align','#luckysheet-icon-align-menu'],
-    //     ['#luckysheet-icon-valign','#luckysheet-icon-valign-menu'],
-    //     ['#luckysheet-icon-textwrap','#luckysheet-icon-textwrap-menu'],
-    //     ['#luckysheet-icon-rotation','#luckysheet-icon-rotation-menu','#toolbar-separator-text-rotate'],
-    //     '#luckysheet-insertImg-btn-title',
-    //     '#luckysheet-chart-btn-title',
-    //     '#luckysheet-icon-postil',
-    //     ['#luckysheet-pivot-btn-title','#toolbar-separator-pivot-table'],
-    //     ['#luckysheet-icon-function','#luckysheet-icon-function-menu'],
-    //     ['#luckysheet-freezen-btn-horizontal','#luckysheet-icon-freezen-menu'],
-    //     '#luckysheet-icon-autofilter',
-    //     '#luckysheet-icon-conditionformat',
-    //     '#luckysheet-dataVerification-btn-title',
-    //     '#luckysheet-splitColumn-btn-title',
-    //     '#luckysheet-chart-btn-screenshot',
-    //     '#luckysheet-icon-seachmore',
-    //     '#luckysheet-icon-protection',
-    //     '#luckysheet-icon-print',
-    // ]
 
     const config = {
         undo: true, //Undo
@@ -639,84 +565,4 @@
 
     });
     
-=======
-    const toobarObject = Store.toobarObject;
-    toobarObject.toobarWidths= [
-        $('#luckysheet-icon-undo').offset().left,
-        $('#luckysheet-icon-redo').offset().left,
-        $('#luckysheet-icon-paintformat').offset().left,
-        $('#luckysheet-icon-currency').offset().left,
-        $('#luckysheet-icon-percent').offset().left,
-        $('#luckysheet-icon-fmt-decimal-decrease').offset().left,
-        $('#luckysheet-icon-fmt-decimal-increase').offset().left,
-        $('#luckysheet-icon-fmt-other').offset().left,
-        $('#luckysheet-icon-font-family').offset().left,
-        $('#luckysheet-icon-font-size').offset().left,
-        $('#luckysheet-icon-bold').offset().left,
-        $('#luckysheet-icon-italic').offset().left,
-        $('#luckysheet-icon-strikethrough').offset().left,
-        $('#luckysheet-icon-text-color').offset().left,
-        $('#luckysheet-icon-cell-color').offset().left,
-        $('#luckysheet-icon-border-all').offset().left,
-        $('#luckysheet-icon-merge-button').offset().left,
-        $('#luckysheet-icon-align').offset().left,
-        $('#luckysheet-icon-valign').offset().left,
-        $('#luckysheet-icon-textwrap').offset().left,
-        $('#luckysheet-icon-rotation').offset().left,
-        $('#luckysheet-insertImg-btn-title').offset().left,
-        $('#luckysheet-insertLink-btn-title').offset().left,
-        $('#luckysheet-chart-btn-title').offset().left,
-        $('#luckysheet-icon-postil').offset().left,
-        $('#luckysheet-pivot-btn-title').offset().left,
-        $('#luckysheet-icon-function').offset().left,
-        $('#luckysheet-freezen-btn-horizontal').offset().left,
-        $('#luckysheet-icon-autofilter').offset().left,
-        $('#luckysheet-icon-conditionformat').offset().left,
-        $('#luckysheet-dataVerification-btn-title').offset().left,
-        $('#luckysheet-splitColumn-btn-title').offset().left,
-        $('#luckysheet-chart-btn-screenshot').offset().left,
-        $('#luckysheet-icon-seachmore').offset().left,
-        $('#luckysheet-icon-protection').offset().left,
-        $('#luckysheet-icon-print').offset().left,
-        $('#luckysheet-icon-print').offset().left + $('#luckysheet-icon-protection').outerWidth() + 5,
-    ];
-    toobarObject.toobarElements = [
-        '#luckysheet-icon-undo',
-        '#luckysheet-icon-redo',
-        ['#luckysheet-icon-paintformat','#toolbar-separator-paint-format'],
-        '#luckysheet-icon-currency',
-        '#luckysheet-icon-percent',
-        '#luckysheet-icon-fmt-decimal-decrease',
-        '#luckysheet-icon-fmt-decimal-increase',
-        ['#luckysheet-icon-fmt-other','#toolbar-separator-more-format'],
-        ['#luckysheet-icon-font-family','#toolbar-separator-font-family'],
-        ['#luckysheet-icon-font-size','#toolbar-separator-font-size'],
-        '#luckysheet-icon-bold',
-        '#luckysheet-icon-italic',
-        '#luckysheet-icon-strikethrough',
-        ['#luckysheet-icon-text-color','#luckysheet-icon-text-color-menu','#toolbar-separator-text-color'],
-        ['#luckysheet-icon-cell-color','#luckysheet-icon-cell-color-menu'],
-        ['#luckysheet-icon-border-all','#luckysheet-icon-border-menu'],
-        ['#luckysheet-icon-merge-button','#luckysheet-icon-merge-menu','#toolbar-separator-merge-cell'],
-        ['#luckysheet-icon-align','#luckysheet-icon-align-menu'],
-        ['#luckysheet-icon-valign','#luckysheet-icon-valign-menu'],
-        ['#luckysheet-icon-textwrap','#luckysheet-icon-textwrap-menu'],
-        ['#luckysheet-icon-rotation','#luckysheet-icon-rotation-menu','#toolbar-separator-text-rotate'],
-        '#luckysheet-insertImg-btn-title',
-        '#luckysheet-insertLink-btn-title',
-        '#luckysheet-chart-btn-title',
-        '#luckysheet-icon-postil',
-        ['#luckysheet-pivot-btn-title','#toolbar-separator-pivot-table'],
-        ['#luckysheet-icon-function','#luckysheet-icon-function-menu'],
-        ['#luckysheet-freezen-btn-horizontal','#luckysheet-icon-freezen-menu'],
-        '#luckysheet-icon-autofilter',
-        '#luckysheet-icon-conditionformat',
-        '#luckysheet-dataVerification-btn-title',
-        '#luckysheet-splitColumn-btn-title',
-        '#luckysheet-chart-btn-screenshot',
-        '#luckysheet-icon-seachmore',
-        '#luckysheet-icon-protection',
-        '#luckysheet-icon-print',
-    ]
->>>>>>> d8377ae4
 }