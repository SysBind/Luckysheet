--- conflicted
+++ resolved
@@ -1342,6 +1342,24 @@
             </div>
         </div>
         <div class="luckysheet-toolbar-button-split-left luckysheet-toolbar-button luckysheet-inline-block"
+        data-tips="${toolbar.dataVerification}" id="luckysheet-dataVerification-btn-title" role="button" style="user-select: none;">
+            <div class="luckysheet-toolbar-button-outer-box luckysheet-inline-block"
+            style="user-select: none;">
+                <div class="luckysheet-toolbar-menu-button-inner-box luckysheet-inline-block"
+                style="user-select: none;">
+                    <div class="luckysheet-toolbar-menu-button-caption luckysheet-inline-block"
+                    style="user-select: none;">
+                        <div class="luckysheet-icon luckysheet-inline-block " style="user-select: none;">
+                            <div aria-hidden="true" class="luckysheet-icon-img-container luckysheet-icon-img luckysheet-icon-rotation-none iconfont icon-shujuyanzheng"
+                            style="user-select: none;">
+                                <input id="luckysheet-imgUpload" type="file" accept="image/*" style="display:none;"></input>
+                            </div>
+                        </div>
+                    </div>
+                </div>
+            </div>
+        </div>
+        <div class="luckysheet-toolbar-button-split-left luckysheet-toolbar-button luckysheet-inline-block"
         data-tips="${toolbar.splitColumn}" id="luckysheet-splitColumn-btn-title" role="button" style="user-select: none;">
             <div class="luckysheet-toolbar-button-outer-box luckysheet-inline-block"
             style="user-select: none;">
@@ -1395,17 +1413,7 @@
                 </div>
             </div>
         </div>
-<<<<<<< HEAD
-       `;
-=======
-        <div class="luckysheetfulltoolbar" id="luckysheet-insertImg-btn-title">
-            ${toolbar.insertImage}
-            <input id="luckysheet-imgUpload" type="file" accept="image/*" style="display:none;">
-        </div>
-        <div class="luckysheetfulltoolbar" id="luckysheet-dataVerification-btn-title">
-            ${toolbar.dataVerification}
-        </div>`;
->>>>>>> 0cb1ec23
+        `;
 } 
 
 const luckysheetlodingHTML = function(){ 
