--- conflicted
+++ resolved
@@ -1625,47 +1625,7 @@
                     last["left_move"] = left;
                     last["width_move"] = width;
 
-<<<<<<< HEAD
-    //菜单栏 图表按钮
-    $("#luckysheet-chart-btn-title").click(function () {
-        $("#luckysheetdatavisual").click();
-        getdatabyselection()
-        let render = Store.createChart($('.luckysheet-grid-container')[0])
-        render.style.width = '400px'
-        render.style.height = '250px'
-        render.style.position = 'absolute'
-        render.style.background = '#fff'
-        render.style.zIndex = Store.zIndex
-        Store.zIndex++
-        let chartSetting = document.getElementsByClassName('chartSetting')[0]
-        chartSetting.style.display = 'block'
-
-
-        // let luckysheetGridContainer = document.getElementsByClassName('luckysheet-grid-container')[0]
-        // luckysheetGridContainer.onclick = function (e){
-        //     console.dir(e.path)
-        //     if(e.path.some(item => item.includes())){
-
-        //     }
-        // }
-        // render.onClick = function(){
-
-        // }
-        
-        // render.oncontextmenu = function(e){
-        //     let em = e || event 
-        //     em.preventDefault()
-
-        //     let dom = document.createElement('div')
-        //     dom.addClass('chartMenu')
-        //     dom.innerHtml = '<ul><li class="delChart">删除</li></ul>'
-        //     dom.style.position = 'absolute'
-        //     console.dir(em)
-        // }
-    });
-=======
                     Store.luckysheet_select_save[Store.luckysheet_select_save.length - 1] = last;
->>>>>>> 979ef814
 
                     selectHightlightShow();
                     
@@ -3652,6 +3612,40 @@
     //菜单栏 图表按钮
     $("#luckysheet-chart-btn-title").click(function () {
         $("#luckysheetdatavisual").click();
+        $("#luckysheetdatavisual").click();
+        getdatabyselection()
+        let render = Store.createChart($('.luckysheet-grid-container')[0])
+        render.style.width = '400px'
+        render.style.height = '250px'
+        render.style.position = 'absolute'
+        render.style.background = '#fff'
+        render.style.zIndex = Store.zIndex
+        Store.zIndex++
+        let chartSetting = document.getElementsByClassName('chartSetting')[0]
+        chartSetting.style.display = 'block'
+
+
+        // let luckysheetGridContainer = document.getElementsByClassName('luckysheet-grid-container')[0]
+        // luckysheetGridContainer.onclick = function (e){
+        //     console.dir(e.path)
+        //     if(e.path.some(item => item.includes())){
+
+        //     }
+        // }
+        // render.onClick = function(){
+
+        // }
+        
+        // render.oncontextmenu = function(e){
+        //     let em = e || event 
+        //     em.preventDefault()
+
+        //     let dom = document.createElement('div')
+        //     dom.addClass('chartMenu')
+        //     dom.innerHtml = '<ul><li class="delChart">删除</li></ul>'
+        //     dom.style.position = 'absolute'
+        //     console.dir(em)
+        // }
     });
 
     //菜单栏 数据透视表
