import { seriesLoadScripts, loadLinks, $$ } from '../../utils/util'
import { generateRandomKey, replaceHtml } from '../../utils/chartUtil'
import { getdatabyselection, getcellvalue } from '../../global/getdata';
import chartInfo from '../../store'
import { getSheetIndex, getRangetxt } from '../../methods/get'
import { rowLocation, colLocation, mouseposition } from '../../global/location'
import {
    luckysheetMoveHighlightCell,
    luckysheetMoveHighlightCell2,
    luckysheetMoveHighlightRange,
    luckysheetMoveHighlightRange2,
    luckysheetMoveEndCell
} from '../../controllers/sheetMove';
import { isEditMode } from '../../global/validate';
import luckysheetsizeauto from '../../controllers/resize';
import { getvisibledatarow, getvisibledatacolumn} from '../../methods/get'
let _rowLocation = rowLocation
let _colLocation = colLocation

// Dynamically load dependent scripts and styles
const dependScripts = [
    'https://cdn.jsdelivr.net/npm/vue@2.6.11',
    'https://unpkg.com/vuex@3.4.0',
    'https://cdn.bootcdn.net/ajax/libs/element-ui/2.13.2/index.js',
    'https://cdn.bootcdn.net/ajax/libs/echarts/4.8.0/echarts.min.js',
    // 'expendPlugins/chart/chartmix.umd.js'
    'http://192.168.10.246:8000/chartmix.umd.js'
]

const dependLinks = [
    'https://cdn.bootcdn.net/ajax/libs/element-ui/2.13.2/theme-chalk/index.css',
    // 'expendPlugins/chart/chartmix.css'
    'http://192.168.10.246:8000/chartmix.css'
]

// Initialize the chart component
function chart() {
    loadLinks(dependLinks);

    seriesLoadScripts(dependScripts, null, function () {
        const store = new Vuex.Store()
        console.info('chartmix::', chartmix.default)

        Vue.use(chartmix.default, { store })
        let outDom = document.getElementById('luckysheet_info_detail')
        chartmix.default.initChart(outDom, chartInfo.lang)
        $('.chartSetting').css({
            position: 'absolute',
            right: 0,
            width: '300px',
            display: 'none',
            background: '#fff',
            paddingLeft: '10px',
            border: '1px solid #ccc',
            height: 'auto',
            zIndex: 99999999
        })
        chartInfo.createChart = chartmix.default.createChart
        chartInfo.highlightChart = chartmix.default.highlightChart
        chartInfo.deleteChart = chartmix.default.deleteChart
        chartInfo.resizeChart = chartmix.default.resizeChart
        chartInfo.changeChartRange = chartmix.default.changeChartRange
        chartInfo.changeChartCellData = chartmix.default.changeChartCellData
        chartInfo.chart_selection = chart_selection()
    });
}

function chart_selection(){
  return {
    create: function () {
        var chart_json = chartInfo.currentChart
  
        if (chart_json.rangeArray.length > 1) {
            return
        }
  
        $('#luckysheet-chart-rangeShow').empty()
        $('#luckysheet-cell-selected-boxs').hide()
        $('#luckysheet-cell-selected-focus').hide()
        $('#luckysheet-rows-h-selected').hide()
        $('#luckysheet-cols-h-selected').hide()
        $('#luckysheet-row-count-show').hide()
        $('#luckysheet-column-count-show').hide()
  
        var st_r = chart_json.rangeArray[0].row[0]
        var st_c = chart_json.rangeArray[0].column[0]
  
        var rangeSplitArray = chart_json.rangeSplitArray
  
        //首行是否标题
        var rangeRowCheck = chart_json.rangeRowCheck
  
        if (rangeRowCheck.exits) {
            var chart_rowtitle_html = getRangeShowHtml(
                'rowtitle',
                rangeSplitArray.rowtitle.row[0] + st_r,
                rangeSplitArray.rowtitle.row[1] + st_r,
                rangeSplitArray.rowtitle.column[0] + st_c,
                rangeSplitArray.rowtitle.column[1] + st_c
            )
        } else {
            var chart_rowtitle_html = ''
        }
  
        //首列是否标题
        var rangeColCheck = chart_json.rangeColCheck
  
        if (rangeColCheck.exits) {
            var chart_coltitle_html = getRangeShowHtml(
                'coltitle',
                rangeSplitArray.coltitle.row[0] + st_r,
                rangeSplitArray.coltitle.row[1] + st_r,
                rangeSplitArray.coltitle.column[0] + st_c,
                rangeSplitArray.coltitle.column[1] + st_c
            )
        } else {
            var chart_coltitle_html = ''
        }
  
        //内容块
        var chart_content_html = getRangeShowHtml(
            'content',
            rangeSplitArray.content.row[0] + st_r,
            rangeSplitArray.content.row[1] + st_r,
            rangeSplitArray.content.column[0] + st_c,
            rangeSplitArray.content.column[1] + st_c
        )
  
        $('#luckysheet-chart-rangeShow').append(
            chart_rowtitle_html + chart_coltitle_html + chart_content_html
        )
  
        function getRangeShowHtml(type, r1, r2, c1, c2) {
            var visibledatarow = getvisibledatarow()
            var visibledatacolumn = getvisibledatacolumn()
  
            var row = visibledatarow[r2],
                row_pre = r1 - 1 == -1 ? 0 : visibledatarow[r1 - 1]
            var col = visibledatacolumn[c2],
                col_pre = c1 - 1 == -1 ? 0 : visibledatacolumn[c1 - 1]
  
            if (type == 'rowtitle') {
                var color = '#C65151'
            }
  
            if (type == 'coltitle') {
                var color = '#9667C0'
            }
  
            if (type == 'content') {
                var color = '#4970D1'
            }
  
            var html =
                '<div id="luckysheet-chart-rangeShow-' +
                type +
                '" style="left: ' +
                col_pre +
                'px;width: ' +
                (col - col_pre - 1) +
                'px;top: ' +
                row_pre +
                'px;height: ' +
                (row - row_pre - 1) +
                'px;border: none;margin: 0;position: absolute;z-index: 14;">' +
                '<div class="luckysheet-chart-rangeShow-move" data-type="top" style="height: 2px;border-top: 2px solid #fff;border-bottom: 2px solid #fff;background: ' +
                color +
                ';position: absolute;left: 0;right: 0;top: -2px;z-index: 18;opacity: 0.9;cursor: move;"></div>' +
                '<div class="luckysheet-chart-rangeShow-move" data-type="right" style="width: 2px;border-left: 2px solid #fff;border-right: 2px solid #fff;background: ' +
                color +
                ';position: absolute;top: 0;bottom: 0;right: -2px;z-index: 18;opacity: 0.9;cursor: move;"></div>' +
                '<div class="luckysheet-chart-rangeShow-move" data-type="bottom" style="height: 2px;border-top: 2px solid #fff;border-bottom: 2px solid #fff;background: ' +
                color +
                ';position: absolute;left: 0;right: 0;bottom: -2px;z-index: 18;opacity: 0.9;cursor: move;"></div>' +
                '<div class="luckysheet-chart-rangeShow-move" data-type="left" style="width: 2px;border-left: 2px solid #fff;border-right: 2px solid #fff;background: ' +
                color +
                ';position: absolute;top: 0;bottom: 0;left: -2px;z-index: 18;opacity: 0.9;cursor: move;"></div>' +
                '<div style="border: 2px solid #FC6666;background: ' +
                color +
                ';position: absolute;top: 0;right: 0;bottom: 0;left: 0;z-index: 15;opacity: 0.1;"></div>' +
                '<div class="luckysheet-chart-rangeShow-resize" data-type="lt" style="width: 6px;height: 6px;border: 1px solid #fff;background: ' +
                color +
                ';position: absolute;left: -3px;top: -3px;z-index: 19;cursor: se-resize;"></div>' +
                '<div class="luckysheet-chart-rangeShow-resize" data-type="rt" style="width: 6px;height: 6px;border: 1px solid #fff;background: ' +
                color +
                ';position: absolute;right: -3px;top: -3px;z-index: 19;cursor: ne-resize;"></div>' +
                '<div class="luckysheet-chart-rangeShow-resize" data-type="lb" style="width: 6px;height: 6px;border: 1px solid #fff;background: ' +
                color +
                ';position: absolute;left: -3px;bottom: -3px;z-index: 19;cursor: ne-resize;"></div>' +
                '<div class="luckysheet-chart-rangeShow-resize" data-type="rb" style="width: 6px;height: 6px;border: 1px solid #fff;background: ' +
                color +
                ';position: absolute;right: -3px;bottom: -3px;z-index: 19;cursor: se-resize;"></div>' +
                '</div>'
  
            return html
        }
    },
    rangeMove: false,
    rangeMovexy: null,
    rangeMoveIndex: null,
    rangeMoveObj: null,
    rangeMoveDraging: function (event, sheetBarHeight, statisticBarHeight) {
        var chart_json = chartInfo.currentChart
        var st_r = chart_json.rangeArray[0].row[0]
        var st_c = chart_json.rangeArray[0].column[0]
        var rangeRowCheck = chart_json.rangeRowCheck
        var rangeColCheck = chart_json.rangeColCheck
        var rangeSplitArray = chart_json.rangeSplitArray
  
        var mouse = mouseposition(event.pageX, event.pageY)
        var scrollLeft = $('#luckysheet-cell-main').scrollLeft()
        var scrollTop = $('#luckysheet-cell-main').scrollTop()
  
        var x = mouse[0] + scrollLeft
        var y = mouse[1] + scrollTop
  
        var winH =
            $(window).height() + scrollTop - sheetBarHeight - statisticBarHeight,
            winW = $(window).width() + scrollLeft
  
        var rowLocation = _rowLocation(y),
            row_index = rowLocation[2]
        var colLocation = _colLocation(x),
            col_index = colLocation[2]
  
        var visibledatarow = getvisibledatarow()
        var visibledatacolumn = getvisibledatacolumn()
  
        var $id = chartInfo.chart_selection.rangeMoveObj.attr('id')
  
        if ($id == 'luckysheet-chart-rangeShow-content') {
            //行
            var row_s =
                chartInfo.chart_selection.rangeMoveIndex[0] -
                chartInfo.chart_selection.rangeMovexy[0] +
                row_index
  
            if (rangeRowCheck.exits) {
                if (row_s < st_r + rangeRowCheck.range[1] + 1 || y < 0) {
                    row_s = st_r + rangeRowCheck.range[1] + 1
                }
            } else {
                if (row_s < 0 || y < 0) {
                    row_s = 0
                }
            }
  
            var row_e =
                rangeSplitArray.content.row[1] - rangeSplitArray.content.row[0] + row_s
  
            if (row_e >= visibledatarow.length - 1 || y > winH) {
                row_s =
                    visibledatarow.length -
                    1 -
                    rangeSplitArray.content.row[1] +
                    rangeSplitArray.content.row[0]
                row_e = visibledatarow.length - 1
            }
  
            //列
            var col_s =
                chartInfo.chart_selection.rangeMoveIndex[1] -
                chartInfo.chart_selection.rangeMovexy[1] +
                col_index
            if (rangeColCheck.exits) {
                if (col_s < st_c + rangeColCheck.range[1] + 1 || x < 0) {
                    col_s = st_c + rangeColCheck.range[1] + 1
                }
            } else {
                if (col_s < 0 || x < 0) {
                    col_s = 0
                }
            }
  
            var col_e =
                rangeSplitArray.content.column[1] -
                rangeSplitArray.content.column[0] +
                col_s
  
            if (col_e >= visibledatacolumn.length - 1 || x > winW) {
                col_s =
                    visibledatacolumn.length -
                    1 -
                    rangeSplitArray.content.column[1] +
                    rangeSplitArray.content.column[0]
                col_e = visibledatacolumn.length - 1
            }
  
            //更新
            if (rangeRowCheck.exits && rangeColCheck.exits) {
                chart_json.rangeArray = [{ row: [st_r, row_e], column: [st_c, col_e] }]
                chart_json.rangeSplitArray.range = {
                    row: [st_r, row_e],
                    column: [st_c, col_e]
                }
  
                chart_json.rangeSplitArray.content = {
                    row: [row_s - st_r, row_e - st_r],
                    column: [col_s - st_c, col_e - st_c]
                }
  
                chart_json.rangeSplitArray.rowtitle = {
                    row: chart_json.rangeSplitArray.rowtitle.row,
                    column: [col_s - st_c, col_e - st_c]
                }
  
                chart_json.rangeSplitArray.coltitle = {
                    row: [row_s - st_r, row_e - st_r],
                    column: chart_json.rangeSplitArray.coltitle.column
                }
            } else if (rangeRowCheck.exits) {
                chart_json.rangeArray = [{ row: [st_r, row_e], column: [col_s, col_e] }]
                chart_json.rangeSplitArray.range = {
                    row: [st_r, row_e],
                    column: [col_s, col_e]
                }
  
                chart_json.rangeSplitArray.content = {
                    row: [row_s - st_r, row_e - st_r],
                    column: chart_json.rangeSplitArray.content.column
                }
            } else if (rangeColCheck.exits) {
                chart_json.rangeArray = [{ row: [row_s, row_e], column: [st_c, col_e] }]
                chart_json.rangeSplitArray.range = {
                    row: [row_s, row_e],
                    column: [st_c, col_e]
                }
  
                chart_json.rangeSplitArray.content = {
                    row: chart_json.rangeSplitArray.content.row,
                    column: [col_s - st_c, col_e - st_c]
                }
            } else {
                chart_json.rangeArray = [
                    { row: [row_s, row_e], column: [col_s, col_e] }
                ]
                chart_json.rangeSplitArray.range = {
                    row: [row_s, row_e],
                    column: [col_s, col_e]
                }
            }
        } else if ($id == 'luckysheet-chart-rangeShow-rowtitle') {
            //列
            var col_s =
                chartInfo.chart_selection.rangeMoveIndex[1] -
                chartInfo.chart_selection.rangeMovexy[1] +
                col_index
  
            if (rangeColCheck.exits) {
                if (col_s < st_c + rangeColCheck.range[1] + 1 || x < 0) {
                    col_s = st_c + rangeColCheck.range[1] + 1
                }
            } else {
                if (col_s < 0 || x < 0) {
                    col_s = 0
                }
            }
  
            var col_e =
                rangeSplitArray.rowtitle.column[1] -
                rangeSplitArray.rowtitle.column[0] +
                col_s
  
            if (col_e >= visibledatacolumn.length - 1 || x > winW) {
                col_s =
                    visibledatacolumn.length -
                    1 -
                    rangeSplitArray.rowtitle.column[1] +
                    rangeSplitArray.rowtitle.column[0]
                col_e = visibledatacolumn.length - 1
            }
  
            //更新
            if (rangeColCheck.exits) {
                chart_json.rangeArray = [
                    { row: chart_json.rangeArray[0].row, column: [st_c, col_e] }
                ]
                chart_json.rangeSplitArray.range = {
                    row: chart_json.rangeArray[0].row,
                    column: [st_c, col_e]
                }
  
                chart_json.rangeSplitArray.rowtitle = {
                    row: chart_json.rangeSplitArray.rowtitle.row,
                    column: [col_s - st_c, col_e - st_c]
                }
                chart_json.rangeSplitArray.content = {
                    row: chart_json.rangeSplitArray.content.row,
                    column: [col_s - st_c, col_e - st_c]
                }
            } else {
                chart_json.rangeArray = [
                    { row: chart_json.rangeArray[0].row, column: [col_s, col_e] }
                ]
                chart_json.rangeSplitArray.range = {
                    row: chart_json.rangeArray[0].row,
                    column: [col_s, col_e]
                }
            }
        } else if ($id == 'luckysheet-chart-rangeShow-coltitle') {
            //行
            var row_s =
                chartInfo.chart_selection.rangeMoveIndex[0] -
                chartInfo.chart_selection.rangeMovexy[0] +
                row_index
            if (rangeRowCheck.exits) {
                if (row_s < st_r + rangeRowCheck.range[1] + 1 || y < 0) {
                    row_s = st_r + rangeRowCheck.range[1] + 1
                }
            } else {
                if (row_s < 0 || y < 0) {
                    row_s = 0
                }
            }
  
            //更新
            var row_e =
                rangeSplitArray.coltitle.row[1] -
                rangeSplitArray.coltitle.row[0] +
                row_s
  
            if (row_e >= visibledatarow.length - 1 || y > winH) {
                row_s =
                    visibledatarow.length -
                    1 -
                    rangeSplitArray.coltitle.row[1] +
                    rangeSplitArray.coltitle.row[0]
                row_e = visibledatarow.length - 1
            }
  
            if (rangeRowCheck.exits) {
                chart_json.rangeArray = [
                    { row: [st_r, row_e], column: chart_json.rangeArray[0].column }
                ]
                chart_json.rangeSplitArray.range = {
                    row: [st_r, row_e],
                    column: chart_json.rangeArray[0].column
                }
  
                chart_json.rangeSplitArray.coltitle = {
                    row: [row_s - st_r, row_e - st_r],
                    column: chart_json.rangeSplitArray.coltitle.column
                }
                chart_json.rangeSplitArray.content = {
                    row: [row_s - st_r, row_e - st_r],
                    column: chart_json.rangeSplitArray.content.column
                }
            } else {
                chart_json.rangeArray = [
                    { row: [row_s, row_e], column: chart_json.rangeArray[0].column }
                ]
                chart_json.rangeSplitArray.range = {
                    row: [row_s, row_e],
                    column: chart_json.rangeArray[0].column
                }
            }
        }
  
        chartInfo.chart_selection.create(chartInfo.currentChart)
    },
    rangeMoveDragged: function () {
        chartInfo.chart_selection.rangeMove = false
  
        var updateJson = chartInfo.currentChart
  
        updateJson.rangeTxt = getRangetxt(
            chartInfo.currentSheetIndex,
            updateJson.rangeArray[0],
            chartInfo.currentSheetIndex
        )
        updateJson.chartData = getdatabyselection(
            updateJson.rangeArray[0],
            chartInfo.currentSheetIndex
        )
        // 渲染
        chartInfo.changeChartRange(updateJson.chart_id, updateJson.chartData, updateJson.rangeArray, updateJson.rangeTxt)
    },
    rangeResize: false,
    rangeResizexy: null,
    rangeResizeIndex: null,
    rangeResizeObj: null,
    rangeResizeDraging: function (event, sheetBarHeight, statisticBarHeight) {
        var chart_json = chartInfo.currentChart
  
        var st_r = chart_json.rangeArray[0].row[0]
        var st_c = chart_json.rangeArray[0].column[0]
        var rangeRowCheck = chart_json.rangeRowCheck
        var rangeColCheck = chart_json.rangeColCheck
        var rangeSplitArray = chart_json.rangeSplitArray
  
        var mouse = mouseposition(event.pageX, event.pageY)
        var scrollLeft = $('#luckysheet-cell-main').scrollLeft()
        var scrollTop = $('#luckysheet-cell-main').scrollTop()
  
        var x = mouse[0] + scrollLeft
        var y = mouse[1] + scrollTop
  
        var winH =
            $(window).height() + scrollTop - sheetBarHeight - statisticBarHeight,
            winW = $(window).width() + scrollLeft
  
        var rowLocation = _rowLocation(y),
            row_index = rowLocation[2]
        var colLocation = _colLocation(x),
            col_index = colLocation[2]
  
        var visibledatarow = getvisibledatarow()
        var visibledatacolumn = getvisibledatacolumn()
  
        var $id = chartInfo.chart_selection.rangeResizeObj.attr('id')
  
        if ($id == 'luckysheet-chart-rangeShow-content') {
            var r1, r2, c1, c2
  
            if (chartInfo.chart_selection.rangeResize == 'lt') {
                r1 = chartInfo.chart_selection.rangeResizeIndex.row[0]
                c1 = chartInfo.chart_selection.rangeResizeIndex.column[0]
  
                r2 = chartInfo.chart_selection.rangeResizeIndex.row[1]
                c2 = chartInfo.chart_selection.rangeResizeIndex.column[1]
            } else if (chartInfo.chart_selection.rangeResize == 'lb') {
                r1 = chartInfo.chart_selection.rangeResizeIndex.row[1]
                c1 = chartInfo.chart_selection.rangeResizeIndex.column[0]
  
                r2 = chartInfo.chart_selection.rangeResizeIndex.row[0]
                c2 = chartInfo.chart_selection.rangeResizeIndex.column[1]
            } else if (chartInfo.chart_selection.rangeResize == 'rt') {
                r1 = chartInfo.chart_selection.rangeResizeIndex.row[0]
                c1 = chartInfo.chart_selection.rangeResizeIndex.column[1]
  
                r2 = chartInfo.chart_selection.rangeResizeIndex.row[1]
                c2 = chartInfo.chart_selection.rangeResizeIndex.column[0]
            } else if (chartInfo.chart_selection.rangeResize == 'rb') {
                r1 = chartInfo.chart_selection.rangeResizeIndex.row[1]
                c1 = chartInfo.chart_selection.rangeResizeIndex.column[1]
  
                r2 = chartInfo.chart_selection.rangeResizeIndex.row[0]
                c2 = chartInfo.chart_selection.rangeResizeIndex.column[0]
            }
  
            //行
            if (rangeRowCheck.exits) {
                var row_s = r1 - chartInfo.chart_selection.rangeResizexy[0] + row_index
  
                if (row_s < st_r + rangeRowCheck.range[1] + 1 || y < 0) {
                    row_s = st_r + rangeRowCheck.range[1] + 1
                } else if (row_s >= visibledatarow.length - 1 || y > winH) {
                    row_s = visibledatarow.length - 1
                }
            } else {
                var row_s = st_r - chartInfo.chart_selection.rangeResizexy[0] + row_index
  
                if (row_s < 0 || y < 0) {
                    row_s = 0
                } else if (row_s >= visibledatarow.length - 1 || y > winH) {
                    row_s = visibledatarow.length - 1
                }
            }
  
            //列
            if (rangeColCheck.exits) {
                var col_s = c1 - chartInfo.chart_selection.rangeResizexy[1] + col_index
  
                if (col_s < st_c + rangeColCheck.range[1] + 1 || x < 0) {
                    col_s = st_c + rangeColCheck.range[1] + 1
                } else if (col_s >= visibledatacolumn.length - 1 || x > winW) {
                    col_s = visibledatacolumn.length - 1
                }
            } else {
                var col_s = st_c - chartInfo.chart_selection.rangeResizexy[1] + col_index
  
                if (col_s < 0 || x < 0) {
                    col_s = 0
                } else if (col_s >= visibledatacolumn.length - 1 || x > winW) {
                    col_s = visibledatacolumn.length - 1
                }
            }
  
            var obj_r1, obj_r2, obj_c1, obj_c2
  
            if (row_s > r2) {
                obj_r1 = r2
                obj_r2 = row_s
            } else {
                obj_r1 = row_s
                obj_r2 = r2
            }
  
            if (col_s > c2) {
                obj_c1 = c2
                obj_c2 = col_s
            } else {
                obj_c1 = col_s
                obj_c2 = c2
            }
  
            if (!rangeRowCheck.exits && !rangeColCheck.exits) {
                chart_json.rangeArray = [
                    { row: [obj_r1, obj_r2], column: [obj_c1, obj_c2] }
                ]
                chart_json.rangeSplitArray.range = {
                    row: [obj_r1, obj_r2],
                    column: [obj_c1, obj_c2]
                }
            } else {
                chart_json.rangeArray = [
                    { row: [st_r, obj_r2], column: [st_c, obj_c2] }
                ]
                chart_json.rangeSplitArray.range = {
                    row: [st_r, obj_r2],
                    column: [st_c, obj_c2]
                }
  
                chart_json.rangeSplitArray.content = {
                    row: [obj_r1 - st_r, obj_r2 - st_r],
                    column: [obj_c1 - st_c, obj_c2 - st_c]
                }
  
                if (rangeRowCheck.exits) {
                    chart_json.rangeSplitArray.rowtitle = {
                        row: chart_json.rangeSplitArray.rowtitle.row,
                        column: [obj_c1 - st_c, obj_c2 - st_c]
                    }
                }
  
                if (rangeColCheck.exits) {
                    chart_json.rangeSplitArray.coltitle = {
                        row: [obj_r1 - st_r, obj_r2 - st_r],
                        column: chart_json.rangeSplitArray.coltitle.column
                    }
                }
            }
        } else if ($id == 'luckysheet-chart-rangeShow-rowtitle') {
            var c1, c2
  
            if (
                chartInfo.chart_selection.rangeResize == 'lt' ||
                chartInfo.chart_selection.rangeResize == 'lb'
            ) {
                c1 = chartInfo.chart_selection.rangeResizeIndex.column[0]
                c2 = chartInfo.chart_selection.rangeResizeIndex.column[1]
            } else if (
                chartInfo.chart_selection.rangeResize == 'rt' ||
                chartInfo.chart_selection.rangeResize == 'rb'
            ) {
                c1 = chartInfo.chart_selection.rangeResizeIndex.column[1]
                c2 = chartInfo.chart_selection.rangeResizeIndex.column[0]
            }
  
            //列
            if (rangeColCheck.exits) {
                var col_s = c1 - chartInfo.chart_selection.rangeResizexy[1] + col_index
  
                if (col_s < st_c + rangeColCheck.range[1] + 1 || x < 0) {
                    col_s = st_c + rangeColCheck.range[1] + 1
                } else if (col_s >= visibledatacolumn.length - 1 || x > winW) {
                    col_s = visibledatacolumn.length - 1
                }
            } else {
                var col_s = st_c - chartInfo.chart_selection.rangeResizexy[1] + col_index
  
                if (col_s < 0 || x < 0) {
                    col_s = 0
                } else if (col_s >= visibledatacolumn.length - 1 || x > winW) {
                    col_s = visibledatacolumn.length - 1
                }
            }
  
            var obj_c1, obj_c2
  
            if (col_s > c2) {
                obj_c1 = c2
                obj_c2 = col_s
            } else {
                obj_c1 = col_s
                obj_c2 = c2
            }
  
            //更新
            if (!rangeColCheck.exits) {
                chart_json.rangeArray = [
                    { row: chart_json.rangeArray[0].row, column: [obj_c1, obj_c2] }
                ]
                chart_json.rangeSplitArray.range = {
                    row: chart_json.rangeArray[0].row,
                    column: [obj_c1, obj_c2]
                }
            } else {
                chart_json.rangeArray = [
                    { row: chart_json.rangeArray[0].row, column: [st_c, obj_c2] }
                ]
                chart_json.rangeSplitArray.range = {
                    row: chart_json.rangeArray[0].row,
                    column: [st_c, obj_c2]
                }
  
                chart_json.rangeSplitArray.rowtitle = {
                    row: chart_json.rangeSplitArray.rowtitle.row,
                    column: [obj_c1 - st_c, obj_c2 - st_c]
                }
                chart_json.rangeSplitArray.content = {
                    row: chart_json.rangeSplitArray.content.row,
                    column: [obj_c1 - st_c, obj_c2 - st_c]
                }
            }
        } else if ($id == 'luckysheet-chart-rangeShow-coltitle') {
            var r1, r2
  
            if (
                chartInfo.chart_selection.rangeResize == 'lt' ||
                chartInfo.chart_selection.rangeResize == 'rt'
            ) {
                r1 = chartInfo.chart_selection.rangeResizeIndex.row[0]
                r2 = chartInfo.chart_selection.rangeResizeIndex.row[1]
            } else if (
                chartInfo.chart_selection.rangeResize == 'lb' ||
                chartInfo.chart_selection.rangeResize == 'rb'
            ) {
                r1 = chartInfo.chart_selection.rangeResizeIndex.row[1]
                r2 = chartInfo.chart_selection.rangeResizeIndex.row[0]
            }
  
            //行
            if (rangeRowCheck.exits) {
                var row_s = r1 - chartInfo.chart_selection.rangeResizexy[0] + row_index
  
                if (row_s < st_r + rangeRowCheck.range[1] + 1 || y < 0) {
                    row_s = st_r + rangeRowCheck.range[1] + 1
                } else if (row_s >= visibledatarow.length - 1 || y > winH) {
                    row_s = visibledatarow.length - 1
                }
            } else {
                var row_s = st_r - chartInfo.chart_selection.rangeResizexy[0] + row_index
  
                if (row_s < 0 || y < 0) {
                    row_s = 0
                } else if (row_s >= visibledatarow.length - 1 || y > winH) {
                    row_s = visibledatarow.length - 1
                }
            }
  
            var obj_r1, obj_r2
  
            if (row_s > r2) {
                obj_r1 = r2
                obj_r2 = row_s
            } else {
                obj_r1 = row_s
                obj_r2 = r2
            }
  
            //更新
            if (!rangeRowCheck.exits) {
                chart_json.rangeArray = [
                    { row: [obj_r1, obj_r2], column: chart_json.rangeArray[0].column }
                ]
                chart_json.rangeSplitArray.range = {
                    row: [obj_r1, obj_r2],
                    column: chart_json.rangeArray[0].column
                }
            } else {
                chart_json.rangeArray = [
                    { row: [st_r, obj_r2], column: chart_json.rangeArray[0].column }
                ]
                chart_json.rangeSplitArray.range = {
                    row: [st_r, obj_r2],
                    column: chart_json.rangeArray[0].column
                }
  
                chart_json.rangeSplitArray.coltitle = {
                    row: [obj_r1 - st_r, obj_r2 - st_r],
                    column: chart_json.rangeSplitArray.coltitle.column
                }
                chart_json.rangeSplitArray.content = {
                    row: [obj_r1 - st_r, obj_r2 - st_r],
                    column: chart_json.rangeSplitArray.content.column
                }
            }
        }
  
        chartInfo.chart_selection.create(chartInfo.currentChart)
    },
    rangeResizeDragged: function () {
        chartInfo.chart_selection.rangeResize = null
  
        updateJson.rangeTxt = getRangetxt(
            chartInfo.currentSheetIndex,
            updateJson.rangeArray[0],
            chartInfo.currentSheetIndex
        )
        updateJson.chartData = getdatabyselection(
            updateJson.rangeArray[0],
            chartInfo.currentSheetIndex
        )
        // 渲染
        chartInfo.changeChartRange(updateJson.chart_id, updateJson.chartData, updateJson.rangeArray, updateJson.rangeTxt)
  
    }
  }
} 

// create chart
function createLuckyChart(width, height, left, top) {
    //如果只选中一个单元格，则自动填充选取
    var jfgird_select_save = luckysheet.getluckysheet_select_save();
    if (
        jfgird_select_save.length == 1 &&
        jfgird_select_save[0].row[0] == jfgird_select_save[0].row[1] &&
        jfgird_select_save[0].column[0] == jfgird_select_save[0].column[1]
    ) {
        luckysheetMoveHighlightRange2("right", "rangeOfSelect");

        luckysheetMoveHighlightRange2("down", "rangeOfSelect");

        jfgird_select_save = luckysheet.getluckysheet_select_save();
    }
    //处理右边的空白单元格，自动略过并修改选区 ---------------start
    var shiftpositon_row = -1;

    var row_ed =
        jfgird_select_save[0]["row"][1] - jfgird_select_save[0]["row"][0];
    for (
        var r = jfgird_select_save[0]["row"][0];
        r <= jfgird_select_save[0]["row"][1];
        r++
    ) {
        for (
            var c = jfgird_select_save[0]["column"][0];
            c <= jfgird_select_save[0]["column"][1];
            c++
        ) {
            var value = getcellvalue(r, c, luckysheet.flowdata());
            //console.log("value,r,c",value,r,c);
            if (value != null && value.toString().length > 0) {
                shiftpositon_row = r;
                break;
            }
        }

        if (shiftpositon_row !== -1) {
            break;
        }
    }

    if (shiftpositon_row == -1) {
        shiftpositon_row = 0;
    }

    jfgird_select_save[0]["row"] = [shiftpositon_row, shiftpositon_row];
    luckysheet.setluckysheet_select_save(jfgird_select_save);

    chartInfo.luckysheet_shiftpositon = $.extend(true, {}, jfgird_select_save[0]);
    luckysheetMoveEndCell("down", "range", false, row_ed);
    jfgird_select_save = luckysheet.getluckysheet_select_save();

    var shiftpositon_col = -1;
    var column_ed =
        jfgird_select_save[0]["column"][1] - jfgird_select_save[0]["column"][0];
    for (
        var c = jfgird_select_save[0]["column"][0];
        c <= jfgird_select_save[0]["column"][1];
        c++
    ) {
        for (
            var r = jfgird_select_save[0]["row"][0];
            r <= jfgird_select_save[0]["row"][1];
            r++
        ) {
            var value = getcellvalue(r, c, luckysheet.flowdata());
            if (value != null && value.toString().length > 0) {
                shiftpositon_col = c;
                break;
            }
        }

        if (shiftpositon_col !== -1) {
            break;
        }
    }

    if (shiftpositon_col == -1) {
        shiftpositon_col = 0;
    }

    jfgird_select_save[0]["column"] = [shiftpositon_col, shiftpositon_col];
    luckysheet.setluckysheet_select_save(jfgird_select_save);

    chartInfo.luckysheet_shiftpositon = $.extend(true, {}, jfgird_select_save[0]);
    luckysheetMoveEndCell("right", "range", false, column_ed);
    jfgird_select_save = luckysheet.getluckysheet_select_save()

    var rangeArray = $.extend(true, [], jfgird_select_save);

    var rangeTxt = getRangetxt(chartInfo.currentSheetIndex, rangeArray[0], chartInfo.currentSheetIndex)


    let chartData = getdatabyselection()
    console.dir(chartData)

    let chart_id = generateRandomKey('chart')

    let chart_id_c = chart_id + '_c'

    let modelChartShowHTML =
        '<div id="${id}"class="luckysheet-modal-dialog luckysheet-modal-dialog-chart ${addclass}"tabindex="0"role="dialog"aria-labelledby=":41e"dir="ltr"><div class="luckysheet-modal-dialog-resize"><div class="luckysheet-modal-dialog-resize-item luckysheet-modal-dialog-resize-item-lt"data-type="lt"></div><div class="luckysheet-modal-dialog-resize-item luckysheet-modal-dialog-resize-item-mt"data-type="mt"></div><div class="luckysheet-modal-dialog-resize-item luckysheet-modal-dialog-resize-item-lm"data-type="lm"></div><div class="luckysheet-modal-dialog-resize-item luckysheet-modal-dialog-resize-item-rm"data-type="rm"></div><div class="luckysheet-modal-dialog-resize-item luckysheet-modal-dialog-resize-item-rt"data-type="rt"></div><div class="luckysheet-modal-dialog-resize-item luckysheet-modal-dialog-resize-item-lb"data-type="lb"></div><div class="luckysheet-modal-dialog-resize-item luckysheet-modal-dialog-resize-item-mb"data-type="mb"></div><div class="luckysheet-modal-dialog-resize-item luckysheet-modal-dialog-resize-item-rb"data-type="rb"></div></div><div class="luckysheet-modal-dialog-controll"><span class="luckysheet-modal-controll-btn luckysheet-modal-controll-update"role="button"tabindex="0"aria-label="修改图表"title="修改图表"><i class="fa fa-pencil"aria-hidden="true"></i></span><span class="luckysheet-modal-controll-btn luckysheet-modal-controll-max"role="butluckysheet_chartIns_indexton"tabindex="0"aria-label="最大化"title="最大化"><i class="fa fa-window-maximize"aria-hidden="true"></i></span><span class="luckysheet-modal-controll-btn luckysheet-modal-controll-del"role="button"tabindex="0"aria-label="删除"title="删除"><i class="fa fa-trash"aria-hidden="true"></i></span></div><div class="luckysheet-modal-dialog-content">${content}</div></div>'

    let $t = $(
        replaceHtml(modelChartShowHTML, {
            id: chart_id_c,
            addclass: 'luckysheet-data-visualization-chart',
            title: '图表生成',
            content: ''
        })
    ).appendTo($('.luckysheet-cell-main'))

    let container = document.getElementById(chart_id_c)

    let { render, chart_json } = chartInfo.createChart($(`#${chart_id_c}`).children('.luckysheet-modal-dialog-content')[0], chartData, chart_id, rangeArray, rangeTxt)
    chartInfo.currentChart = chart_json.chartOptions
    console.dir(JSON.stringify(chart_json))

    width = width ? width : 400
    height = height ? height : 250
    left = left ? left : 0
    top = top ? top : 0
    container.style.width = width + 'px'
    container.style.height = height + 'px'
    container.style.position = 'absolute'
    container.style.background = '#fff'
    container.style.left = left + 'px'
    container.style.top = top + 'px'
    render.style.width = '100%'
    render.style.height = '100%'
    container.style.zIndex = chartInfo.zIndex ? chartInfo.zIndex : 15
    chartInfo.zIndex++

    // insert chartinfo
    let sheetFile = chartInfo.luckysheetfile[getSheetIndex(chartInfo.currentSheetIndex)];
    if (!sheetFile.chart) {
        sheetFile.chart = [];
    }
    sheetFile.chart.push({
        chart_id,
        width,
        height,
        left,
        top,
        sheetIndex: sheetFile.index
    })

    //处理区域高亮框参数，当前页中，只有当前的图表的needRangShow为true,其他为false
    showNeedRangeShow(chart_id);

    // delete current chart
    $(`#${chart_id}_c .luckysheet-modal-controll-del`).click(function (e) {
        delChart(chart_id)
    })

<<<<<<< HEAD
    // chartInfo.chartparam.luckysheetCurrentChartMoveObj = $(`#${chart_id}_c `)
    // chartInfo.chartparam.luckysheetCurrentChartResizeObj = $(`#${chart_id}_c `)
    // chartInfo.chartparam.luckysheetCurrentChartActive = true

    $t.children('.luckysheet-modal-dialog-content').mousedown(function (e) {
        if (!chartInfo.chartparam.luckysheetCurrentChartMaxState) {
          //当前图表显示区域高亮
          showNeedRangeShow(chart_id);
        }
        e.stopPropagation()
    })
    $t.dblclick(function (e) {
        if (!chartInfo.chartparam.luckysheetCurrentChartMaxState) {
          $(this)
            .find('.jfgrid-modal-controll-update')
            .click()
        } else {
            // TODO：全屏关闭
            // closebtn.click()
        }
        e.stopPropagation()
    })
      // move chart
    .mousedown(function (e) {
=======
    // move chart
    $t.mousedown(function (e) {
>>>>>>> 53be417f
        //允许拖动渲染框
        if (
            !$(e.target).is(".luckysheet-modal-dialog-controll") &&
            !$(e.target).is(".luckysheet-modal-controll-btn") &&
            !$(e.target).is("i")
        ) {
            // Debounce
            chartInfo.chartparam.luckysheetCurrentChartMoveTimeout = setTimeout(
                function () {
                    chartInfo.chartparam.luckysheetCurrentChartMove = true;
                },
                100
            );
        }

        var toffset = chartInfo.chartparam.luckysheetCurrentChartMoveObj.offset();
        var tpsition = chartInfo.chartparam.luckysheetCurrentChartMoveObj.position();
        //luckysheetCurrentChartMoveXy: [鼠标点相对chart框的距离X方向，鼠标点相对chart框的距离Y方向，chart框相对cell-main的距离X方向，chart框相对cell-main的距离Y方向，水平滚动条的位置，垂直滚动条的位置]
        chartInfo.chartparam.luckysheetCurrentChartMoveXy = [
            e.pageX - toffset.left,
            e.pageY - toffset.top,
            tpsition.left,
            tpsition.top,
            $("#luckysheet-scrollbar-x").scrollLeft(),
            $("#luckysheet-scrollbar-y").scrollTop()
        ];
        chartInfo.chartparam.luckysheetCurrentChartMoveWinH = $(
            "#luckysheet-cell-main"
        )[0].scrollHeight;
        chartInfo.chartparam.luckysheetCurrentChartMoveWinW = $(
            "#luckysheet-cell-main"
        )[0].scrollWidth;

        if (
            !$(e.target).hasClass("luckysheet-mousedown-cancel") &&
            $(e.target).filter("[class*='sp-palette']").length == 0 &&
            $(e.target).filter("[class*='sp-thumb']").length == 0 &&
            $(e.target).filter("[class*='sp-']").length == 0
        ) {
            $("#luckysheet-rightclick-menu").hide();
            $("#luckysheet-cols-h-hover").hide();
            $("#luckysheet-cols-menu-btn").hide();
            $("#luckysheet-rightclick-menu").hide();
            $(
                "#luckysheet-sheet-list, #luckysheet-rightclick-sheet-menu, #luckysheet-user-menu"
            ).hide();
            $(
                "body > .luckysheet-filter-menu, body > .luckysheet-filter-submenu, body > .luckysheet-cols-menu"
            ).hide();

        }

        e.stopPropagation();
    }).find(".luckysheet-modal-dialog-resize-item")
        .mousedown(function (e) {
            if (chartInfo.chartparam.luckysheetCurrentChartActive) {
                chartInfo.chartparam.luckysheetCurrentChartResize = $(this).data("type"); //开始状态resize

                var mouse = mouseposition(e.pageX, e.pageY),
                    scrollLeft = $("#luckysheet-scrollbar-x").scrollLeft(),
                    scrollTop = $("#luckysheet-scrollbar-y").scrollTop();
                var x = mouse[0] + scrollLeft;
                var y = mouse[1] + scrollTop;
                var position = chartInfo.chartparam.luckysheetCurrentChartResizeObj.position();
                //参数：x,y:鼠标位置，$t.width(), $t.height(): chart框宽高， position.left + scrollLeft, position.top + scrollTop ：chart框位置 ，scrollLeft, scrollTop：滚动条位置
                chartInfo.chartparam.luckysheetCurrentChartResizeXy = [
                    x,
                    y,
                    $t.width(),
                    $t.height(),
                    position.left + scrollLeft,
                    position.top + scrollTop,
                    scrollLeft,
                    scrollTop
                ];
                chartInfo.chartparam.luckysheetCurrentChartResizeWinH = $(
                    "#luckysheet-cell-main"
                )[0].scrollHeight;
                chartInfo.chartparam.luckysheetCurrentChartResizeWinW = $(
                    "#luckysheet-cell-main"
                )[0].scrollWidth;

                chartInfo.chartparam.luckysheetCurrentChart = chart_id;

                e.stopPropagation();

            }
        })
}

// delete chart
function delChart(chart_id) {
    // delete container
    $(`.luckysheet-cell-main #${chart_id}_c`).remove()

    // Hide selected range
    hideAllNeedRangeShow()

    // delete storage
    let sheetFile = chartInfo.luckysheetfile[getSheetIndex(chartInfo.currentSheetIndex)]
    let index = sheetFile.chart.findIndex(item => item.chart_id == chart_id)
    sheetFile.chart.splice(index, 1)
    // api call
    chartInfo.deleteChart(chart_id)
}

//设置某个图表的高亮区域状态为显示,处理当前页的所有图表，只取一个图表设置为显示，其他隐藏，其他页不管
function showNeedRangeShow(chart_id) {
    let chartLists = chartInfo.luckysheetfile[getSheetIndex(chartInfo.currentSheetIndex)].chart;
    for (let chartId in chartLists) {
        if (chartLists[chartId].sheetIndex == chartInfo.currentSheetIndex) {
            //当前sheet的图表先设置为false
            chartLists[chartId].needRangeShow = false
            if (chartLists[chartId].chart_id == chart_id) {
                chartLists[chartId].needRangeShow = true
            }
        }
        
    }

    //操作DOM当前图表选择区域高亮
    selectRangeBorderShow(chart_id)
}
//隐藏当前sheet所有的图表高亮区域
function hideAllNeedRangeShow() {
    let chartLists = chartInfo.luckysheetfile[getSheetIndex(chartInfo.currentSheetIndex)].chart;
    for (let chartId in chartLists) {
        if (chartLists[chartId].sheetIndex == chartInfo.currentSheetIndex) {
            //当前sheet的图表设置为false
            chartLists[chartId].needRangeShow = false
        }
        
    }

    //操作DOM 当前图表选择区域隐藏
    selectRangeBorderHide()
}

//选择区域高亮
function selectRangeBorderShow(chart_id) {

    let $t = $('#' + chart_id + '_c')

    // Highlight of data range
    chartInfo.chart_selection.create(chart_id)

    chartInfo.chartparam.luckysheetCurrentChartActive = true
    chartInfo.chartparam.luckysheetCurrentChartMoveObj = $t
    chartInfo.chartparam.luckysheetCurrentChartResizeObj = $t
    chartInfo.chartparam.luckysheetCurrentChart = chart_id

    //luckysheet取cell-main，后续扩展到其他的用户自定义元素
    $('#luckysheet-cell-main')
        .find('.luckysheet-modal-dialog-resize')
        .hide()
    $('#luckysheet-cell-main')
        .find('.luckysheet-modal-dialog-controll')
        .hide()

    $t.css('z-index', chartInfo.chartparam.luckysheetCurrentChartZIndexRank++)
    $t.find('.luckysheet-modal-dialog-resize').show()
    $t.find('.luckysheet-modal-dialog-controll').show()

    if (
        ($('.chartSetting').is(':visible') || chartInfo.chartparam.luckysheet_chart_redo_click) &&
        chart_id != chartInfo.chartparam.luckysheetCurrentChart
    ) {
        // TODO: 第一次创建图表时候需要初始化数据选择框 qkSelection
        // generator.ini(chartMixConfig)
        $('body .luckysheet-cols-menu').hide()
    }

    // 切换到当前图表设置项
    chartInfo.highlightChart(chart_id)
}

//选择区域高亮隐藏
function selectRangeBorderHide(settingShow) {

    $('#luckysheet-cell-main .luckysheet-modal-dialog-resize, #luckysheet-cell-main .luckysheet-modal-dialog-controll').hide()
    $('#luckysheet-cell-main').find('.luckysheet-datavisual-selection-set div').remove()
    chartInfo.chartparam.luckysheetCurrentChartActive = false

    $('#luckysheet-chart-rangeShow').empty()

    //标识：是否处理设置界面
    if (!settingShow && $('.chartSetting').is(':visible') && !isEditMode()) {
        hideChartSettingComponent()
    }
}


function showChartSettingComponent(refresh, chart_id) {
    if (!$('.chartSetting').is(':visible')) {

        //隐藏设置界面
        $('.chartSetting').show();
        //.luckysheet-modal-dialog-resize为图表显示框的缩放框，.luckysheet-modal-dialog-controll为显示框右边的控制按钮
        $("#luckysheet-cell-main .luckysheet-modal-dialog-resize, #luckysheet-cell-main .luckysheet-modal-dialog-controll").show();

        // 切换图表后再打开设置界面时候执行更新DOM
        if (!!chart_id) {
            chartInfo.highlightChart(chart_id)
        }

        $('#luckysheet-cell-main').find('.luckysheet-datavisual-selection-set div').show()
        chartInfo.chartparam.luckysheetCurrentChartActive = true
        if (!isEditMode() && !refresh) {
            
            setTimeout(function () {
                luckysheetsizeauto()
            }, 0)
            
        }

    }
}
function hideChartSettingComponent(refresh) {
    if ($('.chartSetting').is(':visible')) {

        //隐藏设置界面
        $('.chartSetting').hide();
        //.luckysheet-modal-dialog-resize为图表显示框的缩放框，.luckysheet-modal-dialog-controll为显示框右边的控制按钮
        $('#luckysheet-cell-main .luckysheet-modal-dialog-resize, #luckysheet-cell-main .luckysheet-modal-dialog-controll').hide()

        $('#luckysheet-cell-main').find('.luckysheet-datavisual-selection-set div').remove()

        chartInfo.chartparam.luckysheetCurrentChartActive = false
        if (!isEditMode() && !refresh) {

            setTimeout(function () {
                luckysheetsizeauto()
            }, 0)
            
        }

    }
}


export { chart, createLuckyChart }<|MERGE_RESOLUTION|>--- conflicted
+++ resolved
@@ -956,7 +956,6 @@
         delChart(chart_id)
     })
 
-<<<<<<< HEAD
     // chartInfo.chartparam.luckysheetCurrentChartMoveObj = $(`#${chart_id}_c `)
     // chartInfo.chartparam.luckysheetCurrentChartResizeObj = $(`#${chart_id}_c `)
     // chartInfo.chartparam.luckysheetCurrentChartActive = true
@@ -981,10 +980,6 @@
     })
       // move chart
     .mousedown(function (e) {
-=======
-    // move chart
-    $t.mousedown(function (e) {
->>>>>>> 53be417f
         //允许拖动渲染框
         if (
             !$(e.target).is(".luckysheet-modal-dialog-controll") &&
