--- conflicted
+++ resolved
@@ -65,9 +65,6 @@
         chartInfo.changeChartCellData = chartmix.default.changeChartCellData
         chartInfo.getChartJson = chartmix.default.getChartJson
         chartInfo.chart_selection = chart_selection()
-<<<<<<< HEAD
-
-=======
         chartInfo.chartparam.jfrefreshchartall = jfrefreshchartall
         chartInfo.chartparam.changeChartCellData = chartmix.default.changeChartCellData 
         chartInfo.chartparam.renderChart = chartmix.default.renderChart
@@ -78,7 +75,6 @@
                 renderCharts(data[i].chart)
             }
         }
->>>>>>> b840ab9b
     });
 }
 
