import { seriesLoadScripts, loadLinks, $$ } from '../../utils/util'
import { generateRandomKey, replaceHtml } from '../../utils/chartUtil'
import { getdatabyselection, getcellvalue } from '../../global/getdata';
import chartInfo from '../../store'
import { getSheetIndex, getRangetxt } from '../../methods/get'
import { rowLocation, colLocation, mouseposition } from '../../global/location'
import {
    luckysheetMoveHighlightCell,
    luckysheetMoveHighlightCell2,
    luckysheetMoveHighlightRange,
    luckysheetMoveHighlightRange2,
    luckysheetMoveEndCell
} from '../../controllers/sheetMove';
import { isEditMode } from '../../global/validate';
import luckysheetsizeauto from '../../controllers/resize';
import { getvisibledatarow, getvisibledatacolumn} from '../../methods/get'

// Dynamically load dependent scripts and styles
const dependScripts = [
    'https://cdn.jsdelivr.net/npm/vue@2.6.11',
    'https://unpkg.com/vuex@3.4.0',
    // 'https://unpkg.com/element-ui/lib/index.js',
<<<<<<< HEAD
    // 'https://cdn.bootcdn.net/ajax/libs/element-ui/2.13.2/index.js',
    // 'https://cdn.bootcdn.net/ajax/libs/echarts/4.8.0/echarts.min.js',
    'expendPlugins/chart/chartmix.umd.js'
    // 'http://26.26.26.1:8000/chartmix.umd.js'
=======
    'https://cdn.bootcdn.net/ajax/libs/element-ui/2.13.2/index.js',
    'https://cdn.bootcdn.net/ajax/libs/echarts/4.8.0/echarts.min.js',
    // 'expendPlugins/chart/chartmix.umd.js'
    'http://10.0.75.1:8000/chartmix.umd.js'
>>>>>>> 617ed155
]

const dependLinks = [
    // 'https://unpkg.com/element-ui/lib/theme-chalk/index.css',
<<<<<<< HEAD
    // 'https://cdn.bootcdn.net/ajax/libs/element-ui/2.13.2/theme-chalk/index.css',
    'expendPlugins/chart/chartmix.css'
    // 'http://26.26.26.1:8000/chartmix.css'
=======
    'https://cdn.bootcdn.net/ajax/libs/element-ui/2.13.2/theme-chalk/index.css',
    // 'expendPlugins/chart/chartmix.css'
    'http://10.0.75.1:8000/chartmix.css'
>>>>>>> 617ed155
]

// Initialize the chart component
function chart() {
    loadLinks(dependLinks);

    seriesLoadScripts(dependScripts, null, function () {
        const store = new Vuex.Store()
        console.info('chartmix::', chartmix.default)

        Vue.use(chartmix.default, { store })
        let outDom = document.getElementById('luckysheet_info_detail')
        chartmix.default.initChart(outDom, chartInfo.lang)
        $('.chartSetting').css({
            position: 'absolute',
            right: 0,
            width: '300px',
            display: 'none',
            background: '#fff',
            paddingLeft: '10px',
            border: '1px solid #ccc',
            height: 'auto',
            zIndex: 99999999
        })
        chartInfo.createChart = chartmix.default.createChart
        chartInfo.highlightChart = chartmix.default.highlightChart
        chartInfo.deleteChart = chartmix.default.deleteChart
        chartInfo.resizeChart = chartmix.default.resizeChart
        chartInfo.chartStore = store;
    });
}

// create chart
function createLuckyChart(width, height, left, top) {
    //如果只选中一个单元格，则自动填充选取
    var jfgird_select_save = luckysheet.getluckysheet_select_save();
    if (
        jfgird_select_save.length == 1 &&
        jfgird_select_save[0].row[0] == jfgird_select_save[0].row[1] &&
        jfgird_select_save[0].column[0] == jfgird_select_save[0].column[1]
    ) {
        luckysheetMoveHighlightRange2("right", "rangeOfSelect");

        luckysheetMoveHighlightRange2("down", "rangeOfSelect");

        jfgird_select_save = luckysheet.getluckysheet_select_save();
    }
    //处理右边的空白单元格，自动略过并修改选区 ---------------start
    var shiftpositon_row = -1;

    var row_ed =
        jfgird_select_save[0]["row"][1] - jfgird_select_save[0]["row"][0];
    for (
        var r = jfgird_select_save[0]["row"][0];
        r <= jfgird_select_save[0]["row"][1];
        r++
    ) {
        for (
            var c = jfgird_select_save[0]["column"][0];
            c <= jfgird_select_save[0]["column"][1];
            c++
        ) {
            var value = getcellvalue(r, c, luckysheet.flowdata());
            //console.log("value,r,c",value,r,c);
            if (value != null && value.toString().length > 0) {
                shiftpositon_row = r;
                break;
            }
        }

        if (shiftpositon_row !== -1) {
            break;
        }
    }

    if (shiftpositon_row == -1) {
        shiftpositon_row = 0;
    }

    jfgird_select_save[0]["row"] = [shiftpositon_row, shiftpositon_row];
    luckysheet.setluckysheet_select_save(jfgird_select_save);

    chartInfo.luckysheet_shiftpositon = $.extend(true, {}, jfgird_select_save[0]);
    luckysheetMoveEndCell("down", "range", false, row_ed);
    jfgird_select_save = luckysheet.getluckysheet_select_save();

    var shiftpositon_col = -1;
    var column_ed =
        jfgird_select_save[0]["column"][1] - jfgird_select_save[0]["column"][0];
    for (
        var c = jfgird_select_save[0]["column"][0];
        c <= jfgird_select_save[0]["column"][1];
        c++
    ) {
        for (
            var r = jfgird_select_save[0]["row"][0];
            r <= jfgird_select_save[0]["row"][1];
            r++
        ) {
            var value = getcellvalue(r, c, luckysheet.flowdata());
            if (value != null && value.toString().length > 0) {
                shiftpositon_col = c;
                break;
            }
        }

        if (shiftpositon_col !== -1) {
            break;
        }
    }

    if (shiftpositon_col == -1) {
        shiftpositon_col = 0;
    }

    jfgird_select_save[0]["column"] = [shiftpositon_col, shiftpositon_col];
    luckysheet.setluckysheet_select_save(jfgird_select_save);

    chartInfo.luckysheet_shiftpositon = $.extend(true, {}, jfgird_select_save[0]);
    luckysheetMoveEndCell("right", "range", false, column_ed);
    jfgird_select_save = luckysheet.getluckysheet_select_save()

    var rangeArray = $.extend(true, [], jfgird_select_save);

    var rangeTxt = getRangetxt(chartInfo.currentSheetIndex, rangeArray[0], chartInfo.currentSheetIndex)


    let chartData = getdatabyselection()
    console.dir(chartData)

    let chart_id = generateRandomKey('chart')

    let chart_id_c = chart_id + '_c'

    let modelChartShowHTML =
        '<div id="${id}"class="luckysheet-modal-dialog luckysheet-modal-dialog-chart ${addclass}"tabindex="0"role="dialog"aria-labelledby=":41e"dir="ltr"><div class="luckysheet-modal-dialog-resize"><div class="luckysheet-modal-dialog-resize-item luckysheet-modal-dialog-resize-item-lt"data-type="lt"></div><div class="luckysheet-modal-dialog-resize-item luckysheet-modal-dialog-resize-item-mt"data-type="mt"></div><div class="luckysheet-modal-dialog-resize-item luckysheet-modal-dialog-resize-item-lm"data-type="lm"></div><div class="luckysheet-modal-dialog-resize-item luckysheet-modal-dialog-resize-item-rm"data-type="rm"></div><div class="luckysheet-modal-dialog-resize-item luckysheet-modal-dialog-resize-item-rt"data-type="rt"></div><div class="luckysheet-modal-dialog-resize-item luckysheet-modal-dialog-resize-item-lb"data-type="lb"></div><div class="luckysheet-modal-dialog-resize-item luckysheet-modal-dialog-resize-item-mb"data-type="mb"></div><div class="luckysheet-modal-dialog-resize-item luckysheet-modal-dialog-resize-item-rb"data-type="rb"></div></div><div class="luckysheet-modal-dialog-controll"><span class="luckysheet-modal-controll-btn luckysheet-modal-controll-update"role="button"tabindex="0"aria-label="修改图表"title="修改图表"><i class="fa fa-pencil"aria-hidden="true"></i></span><span class="luckysheet-modal-controll-btn luckysheet-modal-controll-max"role="butluckysheet_chartIns_indexton"tabindex="0"aria-label="最大化"title="最大化"><i class="fa fa-window-maximize"aria-hidden="true"></i></span><span class="luckysheet-modal-controll-btn luckysheet-modal-controll-del"role="button"tabindex="0"aria-label="删除"title="删除"><i class="fa fa-trash"aria-hidden="true"></i></span></div><div class="luckysheet-modal-dialog-content">${content}</div></div>'

    let $t = $(
        replaceHtml(modelChartShowHTML, {
            id: chart_id_c,
            addclass: 'luckysheet-data-visualization-chart',
            title: '图表生成',
            content: ''
        })
    ).appendTo($('.luckysheet-cell-main'))

    let container = document.getElementById(chart_id_c)

    let { render, chart_json } = chartInfo.createChart($(`#${chart_id_c}`).children('.luckysheet-modal-dialog-content')[0], chartData, chart_id, rangeArray, rangeTxt)
    console.dir(JSON.stringify(chart_json))

    width = width ? width : 400
    height = height ? height : 250
    left = left ? left : 0
    top = top ? top : 0
    container.style.width = width + 'px'
    container.style.height = height + 'px'
    container.style.position = 'absolute'
    container.style.background = '#fff'
    container.style.left = left + 'px'
    container.style.top = top + 'px'
    render.style.width = '100%'
    render.style.height = '100%'
    container.style.zIndex = chartInfo.zIndex ? chartInfo.zIndex : 15
    chartInfo.zIndex++

    // insert chartinfo
    let sheetFile = chartInfo.luckysheetfile[getSheetIndex(chartInfo.currentSheetIndex)];
    if (!sheetFile.chart) {
        sheetFile.chart = [];
    }
    sheetFile.chart.push({
        chart_id,
        width,
        height,
        left,
        top,
        sheetIndex: sheetFile.index
    })

    //处理区域高亮框参数，当前页中，只有当前的图表的needRangShow为true,其他为false
    showNeedRangeShow(chart_id);
    // highline current chart
    // $('.luckysheet-cell-main').click(function (e) {
    //     if (e.target.tagName == 'CANVAS' && e.target.offsetParent && e.target.offsetParent.offsetParent && e.target.offsetParent.offsetParent.id && e.target.offsetParent.offsetParent.id.slice(0, 6) == 'chart_') {
    //         chartInfo.highlightChart(e.target.offsetParent.offsetParent.id)
    //         chartInfo.chartparam.luckysheetCurrentChartMoveObj = $(e.target.offsetParent.offsetParent.id + '_c')
    //         chartInfo.chartparam.luckysheetCurrentChartResizeObj = $(e.target.offsetParent.offsetParent.id + '_c')
    //         chartInfo.chartparam.luckysheetCurrentChartActive = true
    //         document.getElementById(e.target.offsetParent.offsetParent.id + '_c').style.zIndex = ++chartInfo.zIndex
    //         $('.chartSetting').css('display', 'block')
    //         return
    //     }
    //     $('.chartSetting').css('display', 'none')
    //     chartInfo.chartparam.luckysheetCurrentChartActive = false
    // })

    // delete current chart
    $(`#${chart_id}_c .luckysheet-modal-controll-del`).click(function (e) {
        delChart(chart_id)
    })

    // chartInfo.chartparam.luckysheetCurrentChartMoveObj = $(`#${chart_id}_c `)
    // chartInfo.chartparam.luckysheetCurrentChartResizeObj = $(`#${chart_id}_c `)
    // chartInfo.chartparam.luckysheetCurrentChartActive = true

    // move chart
    $t.mousedown(function (e) {
        //允许拖动渲染框
        if (
            !$(e.target).is(".luckysheet-modal-dialog-controll") &&
            !$(e.target).is(".luckysheet-modal-controll-btn") &&
            !$(e.target).is("i")
        ) {
            // Debounce
            chartInfo.chartparam.luckysheetCurrentChartMoveTimeout = setTimeout(
                function () {
                    chartInfo.chartparam.luckysheetCurrentChartMove = true;
                },
                100
            );
        }

        var toffset = chartInfo.chartparam.luckysheetCurrentChartMoveObj.offset();
        var tpsition = chartInfo.chartparam.luckysheetCurrentChartMoveObj.position();
        //luckysheetCurrentChartMoveXy: [鼠标点相对chart框的距离X方向，鼠标点相对chart框的距离Y方向，chart框相对cell-main的距离X方向，chart框相对cell-main的距离Y方向，水平滚动条的位置，垂直滚动条的位置]
        chartInfo.chartparam.luckysheetCurrentChartMoveXy = [
            e.pageX - toffset.left,
            e.pageY - toffset.top,
            tpsition.left,
            tpsition.top,
            $("#luckysheet-scrollbar-x").scrollLeft(),
            $("#luckysheet-scrollbar-y").scrollTop()
        ];
        chartInfo.chartparam.luckysheetCurrentChartMoveWinH = $(
            "#luckysheet-cell-main"
        )[0].scrollHeight;
        chartInfo.chartparam.luckysheetCurrentChartMoveWinW = $(
            "#luckysheet-cell-main"
        )[0].scrollWidth;

        if (
            !$(e.target).hasClass("luckysheet-mousedown-cancel") &&
            $(e.target).filter("[class*='sp-palette']").length == 0 &&
            $(e.target).filter("[class*='sp-thumb']").length == 0 &&
            $(e.target).filter("[class*='sp-']").length == 0
        ) {
            $("#luckysheet-rightclick-menu").hide();
            $("#luckysheet-cols-h-hover").hide();
            $("#luckysheet-cols-menu-btn").hide();
            $("#luckysheet-rightclick-menu").hide();
            $(
                "#luckysheet-sheet-list, #luckysheet-rightclick-sheet-menu, #luckysheet-user-menu"
            ).hide();
            $(
                "body > .luckysheet-filter-menu, body > .luckysheet-filter-submenu, body > .luckysheet-cols-menu"
            ).hide();

        }

        e.stopPropagation();
    }).find(".luckysheet-modal-dialog-resize-item")
        .mousedown(function (e) {
            if (chartInfo.chartparam.luckysheetCurrentChartActive) {
                chartInfo.chartparam.luckysheetCurrentChartResize = $(this).data("type"); //开始状态resize

                var mouse = mouseposition(e.pageX, e.pageY),
                    scrollLeft = $("#luckysheet-scrollbar-x").scrollLeft(),
                    scrollTop = $("#luckysheet-scrollbar-y").scrollTop();
                var x = mouse[0] + scrollLeft;
                var y = mouse[1] + scrollTop;
                var position = chartInfo.chartparam.luckysheetCurrentChartResizeObj.position();
                //参数：x,y:鼠标位置，$t.width(), $t.height(): chart框宽高， position.left + scrollLeft, position.top + scrollTop ：chart框位置 ，scrollLeft, scrollTop：滚动条位置
                chartInfo.chartparam.luckysheetCurrentChartResizeXy = [
                    x,
                    y,
                    $t.width(),
                    $t.height(),
                    position.left + scrollLeft,
                    position.top + scrollTop,
                    scrollLeft,
                    scrollTop
                ];
                chartInfo.chartparam.luckysheetCurrentChartResizeWinH = $(
                    "#luckysheet-cell-main"
                )[0].scrollHeight;
                chartInfo.chartparam.luckysheetCurrentChartResizeWinW = $(
                    "#luckysheet-cell-main"
                )[0].scrollWidth;

                chartInfo.chartparam.luckysheetCurrentChart = chart_id;

<<<<<<< HEAD
        }
    }).find('.luckysheet-modal-controll-update').click(){
        $('.chartSetting').css('display', 'block')
    }
=======
                e.stopPropagation();

            }
        })
>>>>>>> 617ed155
}

// delete chart
function delChart(chart_id) {
    // delete container
    $(`.luckysheet-cell-main #${chart_id}_c`).remove()
    // delete storage
    let sheetFile = chartInfo.luckysheetfile[getSheetIndex(chartInfo.currentSheetIndex)]
    sheetFile.chart.findIndex(item => item.chart_id == chart_id)
    sheetFile.chart.splice(index, 1)
    // api call
    chartInfo.deleteChart(chart_id)
}

//设置某个图表的高亮区域状态为显示,处理当前页的所有图表，只取一个图表设置为显示，其他隐藏，其他页不管
function showNeedRangeShow(chart_id) {
    let chartLists = chartInfo.luckysheetfile[getSheetIndex(chartInfo.currentSheetIndex)].chart;
    for (let chartId in chartLists) {
        if (chartLists[chartId].sheetIndex == chartInfo.currentSheetIndex) {
            //当前sheet的图表先设置为false
            chartLists[chartId].needRangeShow = false
            if (chartId == chart_id) {
                chartLists[chartId].needRangeShow = true
            }
        }
        //操作DOM当前图表选择区域高亮
        selectRangeBorderShow(chart_id)
    }
}
//隐藏当前sheet所有的图表高亮区域
function hideAllNeedRangeShow() {
    let chartLists = chartInfo.luckysheetfile[getSheetIndex(chartInfo.currentSheetIndex)].chart;
    for (let chartId in chartLists) {
        if (chartLists[chartId].sheetIndex == chartInfo.currentSheetIndex) {
            //当前sheet的图表设置为false
            chartLists[chartId].needRangeShow = false
        }
        //操作DOM 当前图表选择区域隐藏
        selectRangeBorderHide()
    }
}

//选择区域高亮
function selectRangeBorderShow(chart_id) {

    let $t = $('#' + chart_id + '_c')
    // chartInfo.chart_selection.create(chart_id)
    chartInfo.chartparam.luckysheetCurrentChartActive = true
    chartInfo.chartparam.luckysheetCurrentChartMoveObj = $t
    chartInfo.chartparam.luckysheetCurrentChartResizeObj = $t
    chartInfo.chartparam.luckysheetCurrentChart = chart_id

    //luckysheet取cell-main，后续扩展到其他的用户自定义元素
    $('#luckysheet-cell-main')
        .find('.luckysheet-modal-dialog-resize')
        .hide()
    $('#luckysheet-cell-main')
        .find('.luckysheet-modal-dialog-controll')
        .hide()

    $t.css('z-index', chartInfo.chartparam.luckysheetCurrentChartZIndexRank++)
    $t.find('.luckysheet-modal-dialog-resize').show()
    $t.find('.luckysheet-modal-dialog-controll').show()

    if (
        ($('.chartSetting').is(':visible') || chartInfo.chartparam.luckysheet_chart_redo_click) &&
        chart_id != chartInfo.chartparam.luckysheetCurrentChart
    ) {
        // TODO: 第一次创建图表时候需要初始化数据选择框 qkSelection
        // generator.ini(chartMixConfig)
        $('body .luckysheet-cols-menu').hide()
    }

    // 切换到当前图表设置项
    chartInfo.highlightChart(chart_id)
}

//选择区域高亮隐藏
function selectRangeBorderHide(settingShow) {

    $('#luckysheet-cell-main .luckysheet-modal-dialog-resize, #luckysheet-cell-main .luckysheet-modal-dialog-controll').hide()
    $('#luckysheet-cell-main').find('.luckysheet-datavisual-selection-set div').remove()
    chartInfo.chartparam.luckysheetCurrentChartActive = false

    $('#luckysheet-chart-rangeShow').empty()

    //标识：是否处理设置界面
    if (!settingShow && $('.chartSetting').is(':visible') && !isEditMode()) {
        hideChartSettingComponent()
    }
}


function showChartSettingComponent(refresh, chart_id) {
    if (!$('.chartSetting').is(':visible')) {

        //隐藏设置界面
        $('.chartSetting').show();
        //.luckysheet-modal-dialog-resize为图表显示框的缩放框，.luckysheet-modal-dialog-controll为显示框右边的控制按钮
        // $("#luckysheet-cell-main .luckysheet-modal-dialog-resize, #luckysheet-cell-main .luckysheet-modal-dialog-controll").show();

        // 切换图表后再打开设置界面时候执行更新DOM
        if (!!chart_id) {
            chartInfo.highlightChart(chart_id)
        }

        $('#luckysheet-cell-main').find('.luckysheet-datavisual-selection-set div').show()
        chartInfo.chartparam.luckysheetCurrentChartActive = true
        if (!isEditMode()) {
            if (!refresh) {
                setTimeout(function () {
                    luckysheetsizeauto()
                }, 0)
            }
        }

    }
}
function hideChartSettingComponent(refresh) {
    if ($('.chartSetting').is(':visible')) {

        //隐藏设置界面
        $('.chartSetting').hide();
        //.luckysheet-modal-dialog-resize为图表显示框的缩放框，.luckysheet-modal-dialog-controll为显示框右边的控制按钮
        $('#luckysheet-cell-main .luckysheet-modal-dialog-resize, #luckysheet-cell-main .luckysheet-modal-dialog-controll').hide()

        $('#luckysheet-cell-main').find('.luckysheet-datavisual-selection-set div').remove()

        chartInfo.chartparam.luckysheetCurrentChartActive = false
        if (!isEditMode()) {
            if (!refresh) {
                setTimeout(function () {
                    luckysheetsizeauto()
                }, 0)
            }
        }

    }
}

// 数据高亮选区
const chart_selection = {
    create: function (chart_id) {
      const store = chartInfo.chartStore
      var chart_json = store.state.chartSetting.chartLists[chart_id].chartOptions
  
      if (chart_json.rangeArray.length > 1) {
        return
      }
  
      $('#luckysheet-chart-rangeShow').empty()
      $('#luckysheet-cell-selected-boxs').hide()
      $('#luckysheet-cell-selected-focus').hide()
      $('#luckysheet-rows-h-selected').hide()
      $('#luckysheet-cols-h-selected').hide()
      $('#luckysheet-row-count-show').hide()
      $('#luckysheet-column-count-show').hide()
  
      var st_r = chart_json.rangeArray[0].row[0]
      var st_c = chart_json.rangeArray[0].column[0]
  
      var rangeSplitArray = chart_json.rangeSplitArray
  
      //首行是否标题
      var rangeRowCheck = chart_json.rangeRowCheck
  
      if (rangeRowCheck.exits) {
        var chart_rowtitle_html = getRangeShowHtml(
          'rowtitle',
          rangeSplitArray.rowtitle.row[0] + st_r,
          rangeSplitArray.rowtitle.row[1] + st_r,
          rangeSplitArray.rowtitle.column[0] + st_c,
          rangeSplitArray.rowtitle.column[1] + st_c
        )
      } else {
        var chart_rowtitle_html = ''
      }
  
      //首列是否标题
      var rangeColCheck = chart_json.rangeColCheck
  
      if (rangeColCheck.exits) {
        var chart_coltitle_html = getRangeShowHtml(
          'coltitle',
          rangeSplitArray.coltitle.row[0] + st_r,
          rangeSplitArray.coltitle.row[1] + st_r,
          rangeSplitArray.coltitle.column[0] + st_c,
          rangeSplitArray.coltitle.column[1] + st_c
        )
      } else {
        var chart_coltitle_html = ''
      }
  
      //内容块
      var chart_content_html = getRangeShowHtml(
        'content',
        rangeSplitArray.content.row[0] + st_r,
        rangeSplitArray.content.row[1] + st_r,
        rangeSplitArray.content.column[0] + st_c,
        rangeSplitArray.content.column[1] + st_c
      )
  
      $('#luckysheet-chart-rangeShow').append(
        chart_rowtitle_html + chart_coltitle_html + chart_content_html
      )
  
      function getRangeShowHtml(type, r1, r2, c1, c2) {
        var visibledatarow = getvisibledatarow()
        var visibledatacolumn = getvisibledatacolumn()
  
        var row = visibledatarow[r2],
          row_pre = r1 - 1 == -1 ? 0 : visibledatarow[r1 - 1]
        var col = visibledatacolumn[c2],
          col_pre = c1 - 1 == -1 ? 0 : visibledatacolumn[c1 - 1]
  
        if (type == 'rowtitle') {
          var color = '#C65151'
        }
  
        if (type == 'coltitle') {
          var color = '#9667C0'
        }
  
        if (type == 'content') {
          var color = '#4970D1'
        }
  
        var html =
          '<div id="luckysheet-chart-rangeShow-' +
          type +
          '" style="left: ' +
          col_pre +
          'px;width: ' +
          (col - col_pre - 1) +
          'px;top: ' +
          row_pre +
          'px;height: ' +
          (row - row_pre - 1) +
          'px;border: none;margin: 0;position: absolute;z-index: 14;">' +
          '<div class="luckysheet-chart-rangeShow-move" data-type="top" style="height: 2px;border-top: 2px solid #fff;border-bottom: 2px solid #fff;background: ' +
          color +
          ';position: absolute;left: 0;right: 0;top: -2px;z-index: 18;opacity: 0.9;cursor: move;"></div>' +
          '<div class="luckysheet-chart-rangeShow-move" data-type="right" style="width: 2px;border-left: 2px solid #fff;border-right: 2px solid #fff;background: ' +
          color +
          ';position: absolute;top: 0;bottom: 0;right: -2px;z-index: 18;opacity: 0.9;cursor: move;"></div>' +
          '<div class="luckysheet-chart-rangeShow-move" data-type="bottom" style="height: 2px;border-top: 2px solid #fff;border-bottom: 2px solid #fff;background: ' +
          color +
          ';position: absolute;left: 0;right: 0;bottom: -2px;z-index: 18;opacity: 0.9;cursor: move;"></div>' +
          '<div class="luckysheet-chart-rangeShow-move" data-type="left" style="width: 2px;border-left: 2px solid #fff;border-right: 2px solid #fff;background: ' +
          color +
          ';position: absolute;top: 0;bottom: 0;left: -2px;z-index: 18;opacity: 0.9;cursor: move;"></div>' +
          '<div style="border: 2px solid #FC6666;background: ' +
          color +
          ';position: absolute;top: 0;right: 0;bottom: 0;left: 0;z-index: 15;opacity: 0.1;"></div>' +
          '<div class="luckysheet-chart-rangeShow-resize" data-type="lt" style="width: 6px;height: 6px;border: 1px solid #fff;background: ' +
          color +
          ';position: absolute;left: -3px;top: -3px;z-index: 19;cursor: se-resize;"></div>' +
          '<div class="luckysheet-chart-rangeShow-resize" data-type="rt" style="width: 6px;height: 6px;border: 1px solid #fff;background: ' +
          color +
          ';position: absolute;right: -3px;top: -3px;z-index: 19;cursor: ne-resize;"></div>' +
          '<div class="luckysheet-chart-rangeShow-resize" data-type="lb" style="width: 6px;height: 6px;border: 1px solid #fff;background: ' +
          color +
          ';position: absolute;left: -3px;bottom: -3px;z-index: 19;cursor: ne-resize;"></div>' +
          '<div class="luckysheet-chart-rangeShow-resize" data-type="rb" style="width: 6px;height: 6px;border: 1px solid #fff;background: ' +
          color +
          ';position: absolute;right: -3px;bottom: -3px;z-index: 19;cursor: se-resize;"></div>' +
          '</div>'
  
        return html
      }
    },
    rangeMove: false,
    rangeMovexy: null,
    rangeMoveIndex: null,
    rangeMoveObj: null,
    rangeMoveDraging: function (event, sheetBarHeight, statisticBarHeight) {
    const store = chartInfo.chartStore
      var chart_json = $.extend(
        true,
        {},
        store.state.chartSetting.chartLists[store.state.chartSetting.currentChartIndex].chartOptions
      )
      var st_r = chart_json.rangeArray[0].row[0]
      var st_c = chart_json.rangeArray[0].column[0]
      var rangeRowCheck = chart_json.rangeRowCheck
      var rangeColCheck = chart_json.rangeColCheck
      var rangeSplitArray = chart_json.rangeSplitArray
  
      var mouse = mouseposition(event.pageX, event.pageY)
      var scrollLeft = $('#luckysheet-cell-main').scrollLeft()
      var scrollTop = $('#luckysheet-cell-main').scrollTop()
  
      var x = mouse[0] + scrollLeft
      var y = mouse[1] + scrollTop
  
      var winH =
        $(window).height() + scrollTop - sheetBarHeight - statisticBarHeight,
        winW = $(window).width() + scrollLeft
  
      var rowLocation = rowLocation(y),
        row_index = rowLocation[2]
      var colLocation = colLocation(x),
        col_index = colLocation[2]
  
      var visibledatarow = getvisibledatarow()
      var visibledatacolumn = getvisibledatacolumn()
  
      var $id = chart_selection.rangeMoveObj.attr('id')
  
      if ($id == 'luckysheet-chart-rangeShow-content') {
        //行
        var row_s =
          chart_selection.rangeMoveIndex[0] -
          chart_selection.rangeMovexy[0] +
          row_index
  
        if (rangeRowCheck.exits) {
          if (row_s < st_r + rangeRowCheck.range[1] + 1 || y < 0) {
            row_s = st_r + rangeRowCheck.range[1] + 1
          }
        } else {
          if (row_s < 0 || y < 0) {
            row_s = 0
          }
        }
  
        var row_e =
          rangeSplitArray.content.row[1] - rangeSplitArray.content.row[0] + row_s
  
        if (row_e >= visibledatarow.length - 1 || y > winH) {
          row_s =
            visibledatarow.length -
            1 -
            rangeSplitArray.content.row[1] +
            rangeSplitArray.content.row[0]
          row_e = visibledatarow.length - 1
        }
  
        //列
        var col_s =
          chart_selection.rangeMoveIndex[1] -
          chart_selection.rangeMovexy[1] +
          col_index
        if (rangeColCheck.exits) {
          if (col_s < st_c + rangeColCheck.range[1] + 1 || x < 0) {
            col_s = st_c + rangeColCheck.range[1] + 1
          }
        } else {
          if (col_s < 0 || x < 0) {
            col_s = 0
          }
        }
  
        var col_e =
          rangeSplitArray.content.column[1] -
          rangeSplitArray.content.column[0] +
          col_s
  
        if (col_e >= visibledatacolumn.length - 1 || x > winW) {
          col_s =
            visibledatacolumn.length -
            1 -
            rangeSplitArray.content.column[1] +
            rangeSplitArray.content.column[0]
          col_e = visibledatacolumn.length - 1
        }
  
        //更新
        if (rangeRowCheck.exits && rangeColCheck.exits) {
          chart_json.rangeArray = [{ row: [st_r, row_e], column: [st_c, col_e] }]
          chart_json.rangeSplitArray.range = {
            row: [st_r, row_e],
            column: [st_c, col_e]
          }
  
          chart_json.rangeSplitArray.content = {
            row: [row_s - st_r, row_e - st_r],
            column: [col_s - st_c, col_e - st_c]
          }
  
          chart_json.rangeSplitArray.rowtitle = {
            row: chart_json.rangeSplitArray.rowtitle.row,
            column: [col_s - st_c, col_e - st_c]
          }
  
          chart_json.rangeSplitArray.coltitle = {
            row: [row_s - st_r, row_e - st_r],
            column: chart_json.rangeSplitArray.coltitle.column
          }
        } else if (rangeRowCheck.exits) {
          chart_json.rangeArray = [{ row: [st_r, row_e], column: [col_s, col_e] }]
          chart_json.rangeSplitArray.range = {
            row: [st_r, row_e],
            column: [col_s, col_e]
          }
  
          chart_json.rangeSplitArray.content = {
            row: [row_s - st_r, row_e - st_r],
            column: chart_json.rangeSplitArray.content.column
          }
        } else if (rangeColCheck.exits) {
          chart_json.rangeArray = [{ row: [row_s, row_e], column: [st_c, col_e] }]
          chart_json.rangeSplitArray.range = {
            row: [row_s, row_e],
            column: [st_c, col_e]
          }
  
          chart_json.rangeSplitArray.content = {
            row: chart_json.rangeSplitArray.content.row,
            column: [col_s - st_c, col_e - st_c]
          }
        } else {
          chart_json.rangeArray = [
            { row: [row_s, row_e], column: [col_s, col_e] }
          ]
          chart_json.rangeSplitArray.range = {
            row: [row_s, row_e],
            column: [col_s, col_e]
          }
        }
      } else if ($id == 'luckysheet-chart-rangeShow-rowtitle') {
        //列
        var col_s =
          chart_selection.rangeMoveIndex[1] -
          chart_selection.rangeMovexy[1] +
          col_index
  
        if (rangeColCheck.exits) {
          if (col_s < st_c + rangeColCheck.range[1] + 1 || x < 0) {
            col_s = st_c + rangeColCheck.range[1] + 1
          }
        } else {
          if (col_s < 0 || x < 0) {
            col_s = 0
          }
        }
  
        var col_e =
          rangeSplitArray.rowtitle.column[1] -
          rangeSplitArray.rowtitle.column[0] +
          col_s
  
        if (col_e >= visibledatacolumn.length - 1 || x > winW) {
          col_s =
            visibledatacolumn.length -
            1 -
            rangeSplitArray.rowtitle.column[1] +
            rangeSplitArray.rowtitle.column[0]
          col_e = visibledatacolumn.length - 1
        }
  
        //更新
        if (rangeColCheck.exits) {
          chart_json.rangeArray = [
            { row: chart_json.rangeArray[0].row, column: [st_c, col_e] }
          ]
          chart_json.rangeSplitArray.range = {
            row: chart_json.rangeArray[0].row,
            column: [st_c, col_e]
          }
  
          chart_json.rangeSplitArray.rowtitle = {
            row: chart_json.rangeSplitArray.rowtitle.row,
            column: [col_s - st_c, col_e - st_c]
          }
          chart_json.rangeSplitArray.content = {
            row: chart_json.rangeSplitArray.content.row,
            column: [col_s - st_c, col_e - st_c]
          }
        } else {
          chart_json.rangeArray = [
            { row: chart_json.rangeArray[0].row, column: [col_s, col_e] }
          ]
          chart_json.rangeSplitArray.range = {
            row: chart_json.rangeArray[0].row,
            column: [col_s, col_e]
          }
        }
      } else if ($id == 'luckysheet-chart-rangeShow-coltitle') {
        //行
        var row_s =
          chart_selection.rangeMoveIndex[0] -
          chart_selection.rangeMovexy[0] +
          row_index
        if (rangeRowCheck.exits) {
          if (row_s < st_r + rangeRowCheck.range[1] + 1 || y < 0) {
            row_s = st_r + rangeRowCheck.range[1] + 1
          }
        } else {
          if (row_s < 0 || y < 0) {
            row_s = 0
          }
        }
  
        //更新
        var row_e =
          rangeSplitArray.coltitle.row[1] -
          rangeSplitArray.coltitle.row[0] +
          row_s
  
        if (row_e >= visibledatarow.length - 1 || y > winH) {
          row_s =
            visibledatarow.length -
            1 -
            rangeSplitArray.coltitle.row[1] +
            rangeSplitArray.coltitle.row[0]
          row_e = visibledatarow.length - 1
        }
  
        if (rangeRowCheck.exits) {
          chart_json.rangeArray = [
            { row: [st_r, row_e], column: chart_json.rangeArray[0].column }
          ]
          chart_json.rangeSplitArray.range = {
            row: [st_r, row_e],
            column: chart_json.rangeArray[0].column
          }
  
          chart_json.rangeSplitArray.coltitle = {
            row: [row_s - st_r, row_e - st_r],
            column: chart_json.rangeSplitArray.coltitle.column
          }
          chart_json.rangeSplitArray.content = {
            row: [row_s - st_r, row_e - st_r],
            column: chart_json.rangeSplitArray.content.column
          }
        } else {
          chart_json.rangeArray = [
            { row: [row_s, row_e], column: chart_json.rangeArray[0].column }
          ]
          chart_json.rangeSplitArray.range = {
            row: [row_s, row_e],
            column: chart_json.rangeArray[0].column
          }
        }
      }
  
      //TODO:更新图表rangeArray 和 rangeSplitArray
    //   store.commit({
    //     type: 'updateChartItem',
    //     key: 'rangeArray',
    //     value: chart_json.rangeArray,
    //     chartId: chart_json.chart_id
    //   })
    //   store.commit({
    //     type: 'updateChartItem',
    //     key: 'rangeSplitArray',
    //     value: chart_json.rangeSplitArray,
    //     chartId: chart_json.chart_id
    //   })
      chart_selection.create(chart_json.chart_id)
    },
    rangeMoveDragged: function () {
      chart_selection.rangeMove = false
      
      const store = chartInfo.chartStore
      var chart_json = $.extend(
        true,
        {},
        store.state.chartSetting.chartLists[store.state.chartSetting.currentChartIndex].chartOptions
      )
  
      var updateJson = {}
      updateJson.chart_id = chart_json.chart_id
      updateJson.rangeTxt = getRangetxt(
        chartInfo.currentSheetIndex,
        chart_json.rangeArray[0],
        chartInfo.currentSheetIndex
      )
      updateJson.chartData = getdatabyselection(
        chart_json.rangeArray[0],
        chartInfo.currentSheetIndex
      )
        
    //   TODO : 从chartMix抛出api调用
    //   var $id = chart_selection.rangeMoveObj.attr('id')
    //   if (
    //     $id == 'luckysheet-chart-rangeShow-content' &&
    //     !chart_json.rangeRowCheck.exits &&
    //     !chart_json.rangeColCheck.exits
    //   ) {
    //     //rangeMoveDraging中未更新chartData，在此使用新的chartData更新到updateJson
    //     updateJson.rangeSplitArray = generator.getRangeSplitArray(
    //       updateJson.chartData,
    //       chart_json.rangeArray,
    //       chart_json.rangeColCheck,
    //       chart_json.rangeRowCheck
    //     )
    //   } else {
    //     updateJson.rangeSplitArray = chart_json.rangeSplitArray
    //   }
  
    //   var chartAllTypeArray = chart_json.chartAllType.split('|')
    //   var chartPro = chartAllTypeArray[0],
    //     chartType = chartAllTypeArray[1],
    //     chartStyle = chartAllTypeArray[2]
  
    //   updateJson.chartDataCache = generator.getChartDataCache(
    //     updateJson.chartData,
    //     updateJson.rangeSplitArray,
    //     chartPro,
    //     chartType,
    //     chartStyle
    //   )
    //   updateJson.chartDataSeriesOrder = generator.getChartDataSeriesOrder(
    //     updateJson.chartDataCache.series[0].length
    //   )
    //   // 是否是移动改变图形
    //   generator.drag = true
    //   // 不增加点/线/区域
    //   generator.addPoint = false
    //   generator.addLine = false
    //   generator.addArea = false
    //   if (chartType == 'funnel' || chartType == 'gauge') {
    //     updateJson.defaultOption = generator.addDataToOption1(
    //       chart_json.defaultOption,
    //       updateJson.chartDataCache,
    //       updateJson.chartDataSeriesOrder,
    //       chartPro,
    //       chartType,
    //       chartStyle
    //     )
    //   } else {
    //     updateJson.defaultOption = generator.addDataToOption(
    //       chart_json.defaultOption,
    //       updateJson.chartDataCache,
    //       updateJson.chartDataSeriesOrder,
    //       chartPro,
    //       chartType,
    //       chartStyle
    //     )
    //   }
  
    //   // console.dir(JSON.stringify(updateJson.defaultOption))
    //   generator.patchVueSet(updateJson)
    //   generator.generateChart(
    //     updateJson.defaultOption,
    //     chart_json.chartTheme,
    //     chart_json.chartAllType,
    //     $('#' + updateJson.chart_id).get(0)
    //   )
    },
    rangeResize: false,
    rangeResizexy: null,
    rangeResizeIndex: null,
    rangeResizeObj: null,
    rangeResizeDraging: function (event, sheetBarHeight, statisticBarHeight) {
        const store = chartInfo.chartStore
        var chart_json = $.extend(
            true,
            {},
            store.state.chartSetting.chartLists[store.state.chartSetting.currentChartIndex].chartOptions
        )
      var st_r = chart_json.rangeArray[0].row[0]
      var st_c = chart_json.rangeArray[0].column[0]
      var rangeRowCheck = chart_json.rangeRowCheck
      var rangeColCheck = chart_json.rangeColCheck
      var rangeSplitArray = chart_json.rangeSplitArray
  
      var mouse = mouseposition(event.pageX, event.pageY)
      var scrollLeft = $('#luckysheet-cell-main').scrollLeft()
      var scrollTop = $('#luckysheet-cell-main').scrollTop()
  
      var x = mouse[0] + scrollLeft
      var y = mouse[1] + scrollTop
  
      var winH =
        $(window).height() + scrollTop - sheetBarHeight - statisticBarHeight,
        winW = $(window).width() + scrollLeft
  
      var rowLocation = rowLocation(y),
        row_index = rowLocation[2]
      var colLocation = colLocation(x),
        col_index = colLocation[2]
  
      var visibledatarow = getvisibledatarow()
      var visibledatacolumn = getvisibledatacolumn()
  
      var $id = chart_selection.rangeResizeObj.attr('id')
  
      if ($id == 'luckysheet-chart-rangeShow-content') {
        var r1, r2, c1, c2
  
        if (chart_selection.rangeResize == 'lt') {
          r1 = chart_selection.rangeResizeIndex.row[0]
          c1 = chart_selection.rangeResizeIndex.column[0]
  
          r2 = chart_selection.rangeResizeIndex.row[1]
          c2 = chart_selection.rangeResizeIndex.column[1]
        } else if (chart_selection.rangeResize == 'lb') {
          r1 = chart_selection.rangeResizeIndex.row[1]
          c1 = chart_selection.rangeResizeIndex.column[0]
  
          r2 = chart_selection.rangeResizeIndex.row[0]
          c2 = chart_selection.rangeResizeIndex.column[1]
        } else if (chart_selection.rangeResize == 'rt') {
          r1 = chart_selection.rangeResizeIndex.row[0]
          c1 = chart_selection.rangeResizeIndex.column[1]
  
          r2 = chart_selection.rangeResizeIndex.row[1]
          c2 = chart_selection.rangeResizeIndex.column[0]
        } else if (chart_selection.rangeResize == 'rb') {
          r1 = chart_selection.rangeResizeIndex.row[1]
          c1 = chart_selection.rangeResizeIndex.column[1]
  
          r2 = chart_selection.rangeResizeIndex.row[0]
          c2 = chart_selection.rangeResizeIndex.column[0]
        }
  
        //行
        if (rangeRowCheck.exits) {
          var row_s = r1 - chart_selection.rangeResizexy[0] + row_index
  
          if (row_s < st_r + rangeRowCheck.range[1] + 1 || y < 0) {
            row_s = st_r + rangeRowCheck.range[1] + 1
          } else if (row_s >= visibledatarow.length - 1 || y > winH) {
            row_s = visibledatarow.length - 1
          }
        } else {
          var row_s = st_r - chart_selection.rangeResizexy[0] + row_index
  
          if (row_s < 0 || y < 0) {
            row_s = 0
          } else if (row_s >= visibledatarow.length - 1 || y > winH) {
            row_s = visibledatarow.length - 1
          }
        }
  
        //列
        if (rangeColCheck.exits) {
          var col_s = c1 - chart_selection.rangeResizexy[1] + col_index
  
          if (col_s < st_c + rangeColCheck.range[1] + 1 || x < 0) {
            col_s = st_c + rangeColCheck.range[1] + 1
          } else if (col_s >= visibledatacolumn.length - 1 || x > winW) {
            col_s = visibledatacolumn.length - 1
          }
        } else {
          var col_s = st_c - chart_selection.rangeResizexy[1] + col_index
  
          if (col_s < 0 || x < 0) {
            col_s = 0
          } else if (col_s >= visibledatacolumn.length - 1 || x > winW) {
            col_s = visibledatacolumn.length - 1
          }
        }
  
        var obj_r1, obj_r2, obj_c1, obj_c2
  
        if (row_s > r2) {
          obj_r1 = r2
          obj_r2 = row_s
        } else {
          obj_r1 = row_s
          obj_r2 = r2
        }
  
        if (col_s > c2) {
          obj_c1 = c2
          obj_c2 = col_s
        } else {
          obj_c1 = col_s
          obj_c2 = c2
        }
  
        if (!rangeRowCheck.exits && !rangeColCheck.exits) {
          chart_json.rangeArray = [
            { row: [obj_r1, obj_r2], column: [obj_c1, obj_c2] }
          ]
          chart_json.rangeSplitArray.range = {
            row: [obj_r1, obj_r2],
            column: [obj_c1, obj_c2]
          }
        } else {
          chart_json.rangeArray = [
            { row: [st_r, obj_r2], column: [st_c, obj_c2] }
          ]
          chart_json.rangeSplitArray.range = {
            row: [st_r, obj_r2],
            column: [st_c, obj_c2]
          }
  
          chart_json.rangeSplitArray.content = {
            row: [obj_r1 - st_r, obj_r2 - st_r],
            column: [obj_c1 - st_c, obj_c2 - st_c]
          }
  
          if (rangeRowCheck.exits) {
            chart_json.rangeSplitArray.rowtitle = {
              row: chart_json.rangeSplitArray.rowtitle.row,
              column: [obj_c1 - st_c, obj_c2 - st_c]
            }
          }
  
          if (rangeColCheck.exits) {
            chart_json.rangeSplitArray.coltitle = {
              row: [obj_r1 - st_r, obj_r2 - st_r],
              column: chart_json.rangeSplitArray.coltitle.column
            }
          }
        }
      } else if ($id == 'luckysheet-chart-rangeShow-rowtitle') {
        var c1, c2
  
        if (
          chart_selection.rangeResize == 'lt' ||
          chart_selection.rangeResize == 'lb'
        ) {
          c1 = chart_selection.rangeResizeIndex.column[0]
          c2 = chart_selection.rangeResizeIndex.column[1]
        } else if (
          chart_selection.rangeResize == 'rt' ||
          chart_selection.rangeResize == 'rb'
        ) {
          c1 = chart_selection.rangeResizeIndex.column[1]
          c2 = chart_selection.rangeResizeIndex.column[0]
        }
  
        //列
        if (rangeColCheck.exits) {
          var col_s = c1 - chart_selection.rangeResizexy[1] + col_index
  
          if (col_s < st_c + rangeColCheck.range[1] + 1 || x < 0) {
            col_s = st_c + rangeColCheck.range[1] + 1
          } else if (col_s >= visibledatacolumn.length - 1 || x > winW) {
            col_s = visibledatacolumn.length - 1
          }
        } else {
          var col_s = st_c - chart_selection.rangeResizexy[1] + col_index
  
          if (col_s < 0 || x < 0) {
            col_s = 0
          } else if (col_s >= visibledatacolumn.length - 1 || x > winW) {
            col_s = visibledatacolumn.length - 1
          }
        }
  
        var obj_c1, obj_c2
  
        if (col_s > c2) {
          obj_c1 = c2
          obj_c2 = col_s
        } else {
          obj_c1 = col_s
          obj_c2 = c2
        }
  
        //更新
        if (!rangeColCheck.exits) {
          chart_json.rangeArray = [
            { row: chart_json.rangeArray[0].row, column: [obj_c1, obj_c2] }
          ]
          chart_json.rangeSplitArray.range = {
            row: chart_json.rangeArray[0].row,
            column: [obj_c1, obj_c2]
          }
        } else {
          chart_json.rangeArray = [
            { row: chart_json.rangeArray[0].row, column: [st_c, obj_c2] }
          ]
          chart_json.rangeSplitArray.range = {
            row: chart_json.rangeArray[0].row,
            column: [st_c, obj_c2]
          }
  
          chart_json.rangeSplitArray.rowtitle = {
            row: chart_json.rangeSplitArray.rowtitle.row,
            column: [obj_c1 - st_c, obj_c2 - st_c]
          }
          chart_json.rangeSplitArray.content = {
            row: chart_json.rangeSplitArray.content.row,
            column: [obj_c1 - st_c, obj_c2 - st_c]
          }
        }
      } else if ($id == 'luckysheet-chart-rangeShow-coltitle') {
        var r1, r2
  
        if (
          chart_selection.rangeResize == 'lt' ||
          chart_selection.rangeResize == 'rt'
        ) {
          r1 = chart_selection.rangeResizeIndex.row[0]
          r2 = chart_selection.rangeResizeIndex.row[1]
        } else if (
          chart_selection.rangeResize == 'lb' ||
          chart_selection.rangeResize == 'rb'
        ) {
          r1 = chart_selection.rangeResizeIndex.row[1]
          r2 = chart_selection.rangeResizeIndex.row[0]
        }
  
        //行
        if (rangeRowCheck.exits) {
          var row_s = r1 - chart_selection.rangeResizexy[0] + row_index
  
          if (row_s < st_r + rangeRowCheck.range[1] + 1 || y < 0) {
            row_s = st_r + rangeRowCheck.range[1] + 1
          } else if (row_s >= visibledatarow.length - 1 || y > winH) {
            row_s = visibledatarow.length - 1
          }
        } else {
          var row_s = st_r - chart_selection.rangeResizexy[0] + row_index
  
          if (row_s < 0 || y < 0) {
            row_s = 0
          } else if (row_s >= visibledatarow.length - 1 || y > winH) {
            row_s = visibledatarow.length - 1
          }
        }
  
        var obj_r1, obj_r2
  
        if (row_s > r2) {
          obj_r1 = r2
          obj_r2 = row_s
        } else {
          obj_r1 = row_s
          obj_r2 = r2
        }
  
        //更新
        if (!rangeRowCheck.exits) {
          chart_json.rangeArray = [
            { row: [obj_r1, obj_r2], column: chart_json.rangeArray[0].column }
          ]
          chart_json.rangeSplitArray.range = {
            row: [obj_r1, obj_r2],
            column: chart_json.rangeArray[0].column
          }
        } else {
          chart_json.rangeArray = [
            { row: [st_r, obj_r2], column: chart_json.rangeArray[0].column }
          ]
          chart_json.rangeSplitArray.range = {
            row: [st_r, obj_r2],
            column: chart_json.rangeArray[0].column
          }
  
          chart_json.rangeSplitArray.coltitle = {
            row: [obj_r1 - st_r, obj_r2 - st_r],
            column: chart_json.rangeSplitArray.coltitle.column
          }
          chart_json.rangeSplitArray.content = {
            row: [obj_r1 - st_r, obj_r2 - st_r],
            column: chart_json.rangeSplitArray.content.column
          }
        }
      }
  
    //   //部分更新 TODO
    //   store.commit({
    //     type: 'updateChartItem',
    //     key: 'rangeArray',
    //     value: chart_json.rangeArray,
    //     chartId: chart_json.chart_id
    //   })
    //   store.commit({
    //     type: 'updateChartItem',
    //     key: 'rangeSplitArray',
    //     value: chart_json.rangeSplitArray,
    //     chartId: chart_json.chart_id
    //   })
      chart_selection.create(chart_json.chart_id)
    },
    rangeResizeDragged: function () {
      chart_selection.rangeResize = null
        
      const store = chartInfo.chartStore
        var chart_json = $.extend(
            true,
            {},
            store.state.chartSetting.chartLists[store.state.chartSetting.currentChartIndex].chartOptions
        )
        
  
      var updateJson = {}
  
      updateJson.chart_id = chart_json.chart_id
      updateJson.rangeTxt = getRangetxt(
        luckysheet.currentSheetIndex,
        chart_json.rangeArray[0],
        luckysheet.currentSheetIndex
      )
      updateJson.chartData = getdatabyselection(
        chart_json.rangeArray[0],
        luckysheet.currentSheetIndex
      )
        
    //   TODO
    //   var $id = chart_selection.rangeResizeObj.attr('id')
    //   if (
    //     $id == 'luckysheet-chart-rangeShow-content' &&
    //     !chart_json.rangeRowCheck.exits &&
    //     !chart_json.rangeColCheck.exits
    //   ) {
    //     //采用updateJson.chartData
    //     updateJson.rangeSplitArray = generator.getRangeSplitArray(
    //       updateJson.chartData,
    //       chart_json.rangeArray,
    //       chart_json.rangeColCheck,
    //       chart_json.rangeRowCheck
    //     )
    //   } else {
    //     updateJson.rangeSplitArray = chart_json.rangeSplitArray
    //   }
  
    //   var chartAllTypeArray = chart_json.chartAllType.split('|')
    //   var chartPro = chartAllTypeArray[0],
    //     chartType = chartAllTypeArray[1],
    //     chartStyle = chartAllTypeArray[2]
  
    //   updateJson.chartDataCache = generator.getChartDataCache(
    //     updateJson.chartData,
    //     updateJson.rangeSplitArray,
    //     chartPro,
    //     chartType,
    //     chartStyle
    //   )
    //   updateJson.chartDataSeriesOrder = generator.getChartDataSeriesOrder(
    //     updateJson.chartDataCache.series[0].length
    //   )
    //   if (chartType == 'funnel' || chartType == 'gauge') {
    //     updateJson.defaultOption = generator.addDataToOption1(
    //       chart_json.defaultOption,
    //       updateJson.chartDataCache,
    //       updateJson.chartDataSeriesOrder,
    //       chartPro,
    //       chartType,
    //       chartStyle
    //     )
    //   } else {
    //     updateJson.defaultOption = generator.addDataToOption(
    //       chart_json.defaultOption,
    //       updateJson.chartDataCache,
    //       updateJson.chartDataSeriesOrder,
    //       chartPro,
    //       chartType,
    //       chartStyle
    //     )
    //   }
  
    //   generator.patchVueSet(updateJson)
  
    //   generator.generateChart(
    //     updateJson.defaultOption,
    //     chart_json.chartTheme,
    //     chart_json.chartAllType,
    //     $('#' + updateJson.chart_id).get(0)
    //   )
    }
  }
export { chart, createLuckyChart }<|MERGE_RESOLUTION|>--- conflicted
+++ resolved
@@ -20,30 +20,17 @@
     'https://cdn.jsdelivr.net/npm/vue@2.6.11',
     'https://unpkg.com/vuex@3.4.0',
     // 'https://unpkg.com/element-ui/lib/index.js',
-<<<<<<< HEAD
-    // 'https://cdn.bootcdn.net/ajax/libs/element-ui/2.13.2/index.js',
-    // 'https://cdn.bootcdn.net/ajax/libs/echarts/4.8.0/echarts.min.js',
-    'expendPlugins/chart/chartmix.umd.js'
-    // 'http://26.26.26.1:8000/chartmix.umd.js'
-=======
     'https://cdn.bootcdn.net/ajax/libs/element-ui/2.13.2/index.js',
     'https://cdn.bootcdn.net/ajax/libs/echarts/4.8.0/echarts.min.js',
     // 'expendPlugins/chart/chartmix.umd.js'
     'http://10.0.75.1:8000/chartmix.umd.js'
->>>>>>> 617ed155
 ]
 
 const dependLinks = [
     // 'https://unpkg.com/element-ui/lib/theme-chalk/index.css',
-<<<<<<< HEAD
-    // 'https://cdn.bootcdn.net/ajax/libs/element-ui/2.13.2/theme-chalk/index.css',
-    'expendPlugins/chart/chartmix.css'
-    // 'http://26.26.26.1:8000/chartmix.css'
-=======
     'https://cdn.bootcdn.net/ajax/libs/element-ui/2.13.2/theme-chalk/index.css',
     // 'expendPlugins/chart/chartmix.css'
     'http://10.0.75.1:8000/chartmix.css'
->>>>>>> 617ed155
 ]
 
 // Initialize the chart component
@@ -336,17 +323,10 @@
 
                 chartInfo.chartparam.luckysheetCurrentChart = chart_id;
 
-<<<<<<< HEAD
-        }
-    }).find('.luckysheet-modal-controll-update').click(){
-        $('.chartSetting').css('display', 'block')
-    }
-=======
                 e.stopPropagation();
 
             }
         })
->>>>>>> 617ed155
 }
 
 // delete chart
