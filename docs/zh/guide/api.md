# API

Luckysheet针对常用的数据操作需求，开放了主要功能的API，开发者可以根据需要进行任意对接开发。

使用注意：
1. script全局引入时，所有API均挂载到window.luckysheet对象下面，可以在浏览器控制台打印看到；npm引入时，API也全部挂载在luckysheet对象下
2. `success`回调函数第一个参数为API方法的返回值
3. 需要新的API请到github [Issues](https://github.com/mengshukeji/Luckysheet/issues/new/choose)中提交，根据点赞数决定是否开放新API
4. API方法中所需的`order`参数为工作表对象中的`order`的值，而不是`index`

## 单元格操作

### getCellValue(row, column [,setting])<div id='getCellValue'></div>
 

- **参数**：

	- {Number} [row]: 单元格所在行数；从0开始的整数，0表示第一行
	- {Number} [column]: 单元格所在列数；从0开始的整数，0表示第一列
	- {PlainObject} [setting]: 可选参数
		+ {String} [type]: 单元格的值类型，可以设置为原始值`v`或者显示值`m`；默认值为`v`,表示获取单元格的实际值
    	+ {Number} [order]: 工作表下标；默认值为当前工作表下标

- **说明**：
	
	获取单元格的值。

	特殊情况，单元格格式为`yyyy-MM-dd`，`type`为`'v'`时会强制取`'m'`显示值

- **示例**:

	- 返回当前工作表第1行第1列单元格的数据的v值
		
		`luckysheet.getCellValue(0, 0)`

	- 返回指定data数据的第2行第2列单元格的原始值。
		
		`luckysheet.getCellValue(1, 1, {type:"m"})`

------------

### setCellValue(row, column, value [,setting])
 

- **参数**：

	- {Number} [row]: 单元格所在行数；从0开始的整数，0表示第一行
	- {Number} [column]: 单元格所在列数；从0开始的整数，0表示第一列
	- {Object | String | Number} [value]: 要设置的值；可以为字符串或数字，或为符合Luckysheet单元格格式的对象，参考 [单元格属性表](/zh/guide/cell.html)
	- {PlainObject} [setting]: 可选参数
		+ {Number} [order]: 工作表下标；默认值为当前工作表下标
		+ {Boolean} [isRefresh]: 是否刷新界面；默认为`true`；用于多个单元格赋值时候控制节流，前面单元格赋值的时候应设置为	`false`，最后一个单元格赋值时设置为`true`。
		+ {Function} [success]: 操作结束的回调函数

- **说明**：

	设置某个单元格的值，也可以设置整个单元格对象，用于同时设置多个单元格属性。
	
	如果需要更新公式，也可以在这里赋值，Luckysheet在内部会主动把这个公式做计算并加入到公式链中，最后重刷界面。

- **示例**:

	- 设置当前工作表"A1"单元格的值为"1"
    	`luckysheet.setCellValue(0, 0, 1);`
	
	- 设置当前工作表"B1"单元格的值为公式"=sum(A1)"
    	`luckysheet.setCellValue(0, 1, "=sum(A1)");`
	
	- 设置当前工作表"C1"单元格的值为公式"=sum(A1:B1"，并带有红色背景，单元格对象可以不带`v`和`m`值，Luckysheet会根据公式信息自动计算结果，如果带了未更新或者是非公式结果的`v`和`m`值，Luckysheet也仍然会根据公式实际关联的数据计算出准备的结果。
    	`luckysheet.setCellValue(0, 2, {f: "=sum(A1:B1)", bg:"#FF0000"})`

		再次设置"C1"单元格新的公式仍然可以生效
		
		`luckysheet.setCellValue(0, 2, {f: "=sum(A1)", bg:"#00FF00"})`

------------

### clearCell(row, column [,setting])
 

- **参数**：

	- {Number} [row]: 单元格所在行数；从0开始的整数，0表示第一行
	- {Number} [column]: 单元格所在列数；从0开始的整数，0表示第一列
	- {PlainObject} [setting]: 可选参数
		+ {Number} [order]: 工作表下标；默认值为当前工作表下标
		+ {Function} [success]: 操作结束的回调函数

- **说明**：
	
	清除指定工作表指定单元格的内容，返回清除掉的数据，不同于删除单元格的功能，不需要设定单元格移动情况

- **示例**:

    - 清空单元格`B2`内容
      `luckysheet.clearCell(1,1)`
    
------------

### deleteCell(move, row, column [,setting])
 

- **参数**：
	- {String} [move]: 删除后，右侧还是下方的单元格移动
	
		`move`可能的值有：
		
		+ `"left"`: 右侧单元格左移
		+ `"up"`: 下方单元格上移
	
	- {Number} [row]: 单元格所在行数；从0开始的整数，0表示第一行
	- {Number} [column]: 单元格所在列数；从0开始的整数，0表示第一列
	- {PlainObject} [setting]: 可选参数
		+ {Number} [order]: 工作表下标；默认值为当前工作表下标
		+ {Function} [success]: 操作结束的回调函数

- **说明**：
	
	删除指定工作表指定单元格，返回删除掉的数据，同时，指定是右侧单元格左移还是下方单元格上移

- **示例**:

    - 删除当前单元格并且在删除后，右侧单元格左移
      `luckysheet.deleteCell('left')`
    
------------

### setCellFormat(row, column, attr, value [,setting])
 

- **参数**：
	
	- {Number} [row]: 单元格所在行数；从0开始的整数，0表示第一行
	- {Number} [column]: 单元格所在列数；从0开始的整数，0表示第一列
    - {String} [attr]: 属性类型，参考 [单元格属性表](/zh/guide/cell.html)的属性值
	- {String | Number | Object} [value]: 具体的设置值，一个属性会对应多个值，参考 [单元格属性表](/zh/guide/cell.html)的值示例，如果属性类型`attr`是单元格格式`ct`，则设置值`value`应提供ct对象，如：`{fa:"General", t:"g"}`，比如设置A1单元格的格式为百分比格式：
	  
  	  `luckysheet.setCellFormat(0, 0, "ct", {fa:"0.00%", t:"n"})`

	- {PlainObject} [setting]: 可选参数
    	+ {Number} [order]: 工作表下标；默认值为当前工作表下标
        + {Function} [success]: 操作结束的回调函数

- **说明**：
	
	设置某个单元格的属性，如果要设置单元格的值或者同时设置多个单元格属性，推荐使用`setCellValue`
	
	特殊的设置
    
  	边框设置时，attr为`"bd"`，value为一个key/value对象，需要同时设置边框类型:`borderType`/边框粗细:`style`/边框颜色:`color`，比如设置A1单元格的边框为所有/红色/细：
	  
	`luckysheet.setCellFormat(0, 0, "bd", {borderType: "border-right",style: "1", color: "#ff0000"})`
	
	完整可选的设置参数如下：

	+ 边框类型 `borderType："border-left" | "border-right" | "border-top" | "border-bottom" | "border-all" | "border-outside" | "border-inside" | "border-horizontal" | "border-vertical" | "border-none"`，
	+ 边框粗细 `style:  1 Thin | 2 Hair | 3 Dotted | 4 Dashed | 5 DashDot | 6 DashDotDot | 7 Double | 8 Medium | 9 MediumDashed | 10 MediumDashDot | 11 MediumDashDotDot | 12 SlantedDashDot | 13 Thick`
	+ 边框颜色 `color: 16进制颜色值`

- **示例**:

   - 设置当前工作表A1单元格文本加粗
   		`luckysheet.setCellFormat(0, 0, "bl", 1)`
   - 设置第二个工作表的B2单元格背景为红色
   		`luckysheet.setCellFormat(1, 1, "bg", "#ff0000", {order:1})`
   - 设置当前工作表"A1"单元格的值为"abc"
   		`luckysheet.setCellFormat(0, 0, 'v', 'abc');`

------------

### find(content [,setting])
 

- **参数**：
	
	- {String} [content]: 要查找的内容
	- {PlainObject} [setting]: 可选参数
		+ {Boolean} [isRegularExpression]: 是否正则表达式匹配；默认为 `false`
		+ {Boolean} [isWholeWord]: 是否整词匹配；默认为 `false`
		+ {Boolean} [isCaseSensitive]: 是否区分大小写匹配；默认为 `false`
    	+ {Number} [order]: 工作表下标；默认值为当前工作表下标
    	+ {String} [type]: 单元格属性；默认值为`"m"`

- **说明**：
	
	查找一个工作表中的指定内容，返回查找到的内容组成的单元格一位数组，数据格式同`celldata`。

- **示例**:

   - 当前工作表查找`"value"`字符串
   		`luckysheet.find("value")`
   - 当前工作表查找公式包含`"SUM"`的单元格
   		`luckysheet.find("SUM",{type:"f"})`

------------

### replace(content, replaceContent [,setting])
 

- **参数**：
	
	- {String} [content]: 要查找的内容
	- {String} [replaceContent]: 要替换的内容
	- {PlainObject} [setting]: 可选参数
		+ {Boolean} [isRegularExpression]: 是否正则表达式匹配；默认为 `false`
		+ {Boolean} [isWholeWord]: 是否整词匹配；默认为 `false`
		+ {Boolean} [isCaseSensitive]: 是否区分大小写匹配；默认为 `false`
    	+ {Number} [order]: 工作表下标；默认值为当前工作表下标
        + {Function} [success]: 操作结束的回调函数

- **说明**：
	
	查找一个工作表中的指定内容并替换成新的内容，返回替换后的内容组成的单元格一位数组，数据格式同`celldata`。

- **示例**:

   - 当前工作表查找`"value"`字符串并替换为`"out"`
   		`luckysheet.replace("value", "out")`

------------

### exitEditMode([,setting])

- **参数**：
	
	- {PlainObject} [setting]: 可选参数
        + {Function} [success]: 操作结束的回调函数

- **说明**：
	
	退出编辑模式。鼠标双击单元格后，会进入单元格编辑模式，编辑完成后，当鼠标再次点击别的地方输入框失焦的时候，则会退出编辑模式，随即单元格的值会进行保存。此Api就是自动退出编辑模式的操作，主要是为了触发自动保存单元格。

- **示例**:

   - 手动触发退出编辑模式
   		`luckysheet.exitEditMode()`

------------

## 行和列操作

### setHorizontalFrozen(isRange [,setting])
 

- **参数**：
	
	- {Boolean} [isRange]: 是否冻结行到选区
		`isRange`可能的值有：
		
		+ `"false"`: 冻结首行
		+ `"true"`: 冻结行到选区
	- {PlainObject} [setting]: 可选参数
    	+ {Array | Object | String} [range]: `isRange`为`true`的时候设置，开启冻结的单元格位置，格式为`{ row_focus:0, column_focus:0 }`，意为当前激活的单元格的行数和列数；默认从当前选区最后的一个选区中取得
    	+ {Number} [order]: 工作表下标；默认值为当前工作表下标
        + {Function} [success]: 操作结束的回调函数

- **说明**：
	
	冻结行操作

	特别注意，只有在`isRange`设置为`true`的时候，才需要设置`setting`中的`range`，且与一般的range格式不同。

- **示例**:

   - 冻结首行

		`luckysheet.setHorizontalFrozen(false)`

   - 冻结到`B5`选区

		`luckysheet.setHorizontalFrozen(true, { range: 'B5' })`

------------

### setVerticalFrozen(isRange [,setting])
 

- **参数**：
	
	- {Boolean} [isRange]: 是否冻结列到选区
		`isRange`可能的值有：
		
		+ `"false"`: 冻结首列
		+ `"true"`: 冻结列到选区
	- {PlainObject} [setting]: 可选参数
    	+ {Array | Object | String} [range]: `isRange`为`true`的时候设置，开启冻结的单元格位置，格式为`{ row_focus:0, column_focus:0 }`，意为当前激活的单元格的行数和列数；默认从当前选区最后的一个选区中取得
    	+ {Number} [order]: 工作表下标；默认值为当前工作表下标
        + {Function} [success]: 操作结束的回调函数

- **说明**：
	
	冻结列操作

	特别注意，只有在`isRange`设置为`true`的时候，才需要设置`setting`中的`range`，且与一般的range格式不同。

- **示例**:

   - 冻结首列

		`luckysheet.setVerticalFrozen(false)`

------------

### setBothFrozen(isRange [,setting])
 

- **参数**：
	
	- {Boolean} [isRange]: 是否冻结行列到选区
		`isRange`可能的值有：
		
		+ `"false"`: 冻结行列
		+ `"true"`: 冻结行列到选区
	- {PlainObject} [setting]: 可选参数
    	+ {Array | Object | String} [range]: `isRange`为`true`的时候设置，开启冻结的单元格位置，格式为`{ row_focus:0, column_focus:0 }`，意为当前激活的单元格的行数和列数；默认从当前选区最后的一个选区中取得
    	+ {Number} [order]: 工作表下标；默认值为当前工作表下标
        + {Function} [success]: 操作结束的回调函数

- **说明**：
	
	冻结行列操作

	特别注意，只有在`isRange`设置为`true`的时候，才需要设置`setting`中的`range`，且与一般的range格式不同。
	
	如果想在工作簿初始化后使用此API设置冻结，可以在工作簿创建后的钩子函数中执行，比如：
	```js
	luckysheet.create({
    	hook:{
				workbookCreateAfter:function(){
					luckysheet.setBothFrozen(false);
				}
			}
	});

	```

- **示例**:

   - 冻结行列

		`luckysheet.setBothFrozen(false)`

------------

### cancelFrozen([setting])
 

- **参数**：

	- {PlainObject} [setting]: 可选参数
    	+ {Number} [order]: 工作表下标；默认值为当前工作表下标
        + {Function} [success]: 操作结束的回调函数

- **说明**：
	
	取消冻结操作

- **示例**:

   - 取消冻结

		`luckysheet.cancelFrozen()`

------------

### insertRow(row [,setting])
 

- **参数**：

	- {Number} [row]: 在第几行插入空白行，从0开始

	- {PlainObject} [setting]: 可选参数
		+ {Number} [number]: 插入的空白行数；默认为 1
    	+ {Number} [order]: 工作表下标；默认值为当前工作表下标
        + {Function} [success]: 操作结束的回调函数

- **说明**：
	
	在第`row`行的位置，插入`number`行空白行

- **示例**:

   - 在第2行的位置插入1行空白行

		`luckysheet.insertRow(1)`

------------

### insertColumn( column [,setting])
 

- **参数**：

	- {Number} [column]: 在第几列插入空白列

	- {PlainObject} [setting]: 可选参数
		+ {Number} [number]: 插入的空白列数；默认为 1
    	+ {Number} [order]: 工作表下标；默认值为当前工作表下标
        + {Function} [success]: 操作结束的回调函数

- **说明**：
	
	在第`column`列的位置，插入`number`列空白列

- **示例**:

   - 在第1列的位置插入3行空白行

		`luckysheet.insertColumn(0, { number: 3 })`

------------

### deleteRow(rowStart, rowEnd [,setting])
 

- **参数**：
	
	- {Number} [rowStart]: 要删除的起始行
	- {Number} [rowEnd]: 要删除的结束行
	
	- {PlainObject} [setting]: 可选参数
		+ {Number} [order]: 工作表下标；默认值为当前工作表下标
        + {Function} [success]: 操作结束的回调函数

- **说明**：
	
	删除指定的行

	特别提醒，删除行之后，行的序号并不会变化，下面的行会补充到上面，注意观察数据是否被正确删除即可。

- **示例**:

   - 删除2-4行

		`luckysheet.deleteRow(1, 3)`

------------

### deleteColumn(columnStart, columnEnd [,setting])
 
- **参数**：
	
	- {Number} [columnStart]: 要删除的起始列
	- {Number} [columnEnd]: 要删除的结束列
	
	- {PlainObject} [setting]: 可选参数
		+ {Number} [order]: 工作表下标；默认值为当前工作表下标
        + {Function} [success]: 操作结束的回调函数

- **说明**：
	
	删除指定的列

	特别提醒，删除列之后，列的序号并不会变化，右边的列会补充到左边，注意观察数据是否被正确删除即可。

- **示例**:

   - 删除2-4列

		`luckysheet.deleteColumn(1, 3)`

------------

### hideRow(rowStart, rowEnd [,setting])
 
- **参数**：
	
	- {Number} [rowStart]: 要隐藏的起始行
	- {Number} [rowEnd]: 要隐藏的结束行
	
	- {PlainObject} [setting]: 可选参数
		+ {Number} [order]: 工作表下标；默认值为当前工作表下标
        + {Function} [success]: 操作结束的回调函数

- **说明**：
	
	隐藏指定的行

	特别提醒，隐藏行之后，行的序号会变化。

- **示例**:

   - 隐藏2-4行

		`luckysheet.hideRow(1, 3)`

------------

### hideColumn(columnStart, columnEnd [,setting])(TODO)
 
- **参数**：
	
	- {Number} [columnStart]: 要隐藏的起始列
	- {Number} [columnEnd]: 要隐藏的结束列
	
	- {PlainObject} [setting]: 可选参数
		+ {Number} [order]: 工作表下标；默认值为当前工作表下标
        + {Function} [success]: 操作结束的回调函数

- **说明**：
	
	隐藏指定的列

	特别提醒，隐藏列之后，列的序号会变化。

- **示例**:

   - 隐藏2-4列

		`luckysheet.hideColumn(1, 3)`

------------

### showRow(rowStart, rowEnd [,setting])
 
- **参数**：
	
	- {Number} [rowStart]: 要显示的起始行
	- {Number} [rowEnd]: 要显示的结束行
	
	- {PlainObject} [setting]: 可选参数
		+ {Number} [order]: 工作表下标；默认值为当前工作表下标
        + {Function} [success]: 操作结束的回调函数

- **说明**：
	
	显示指定的行

- **示例**:

   - 显示2-4行

		`luckysheet.showRow(1, 3)`

------------

### showColumn(columnStart, columnEnd [,setting])(TODO)
 
- **参数**：
	
	- {Number} [columnStart]: 要显示的起始列
	- {Number} [columnEnd]: 要显示的结束列
	
	- {PlainObject} [setting]: 可选参数
		+ {Number} [order]: 工作表下标；默认值为当前工作表下标
        + {Function} [success]: 操作结束的回调函数

- **说明**：
	
	显示指定的列

- **示例**:

   - 显示2-4列

		`luckysheet.showColumn(1, 3)`

------------

### setRowHeight(rowInfo [,setting])

- **参数**：
	
	- {Object} [rowInfo]: 行数和高度对应关系
	
	- {PlainObject} [setting]: 可选参数
		+ {Number} [order]: 工作表下标；默认值为当前工作表下标
        + {Function} [success]: 操作结束的回调函数

- **说明**：
	
	设置指定行的高度

- **示例**:

   - 设置第一行高度为50px，第二行高度为60px

		`luckysheet.setRowHeight({0：50，1：60})`

------------

### setColumnWidth(columnInfo [,setting])

- **参数**：
	
	- {Object} [columnInfo]: 列数和宽度对应关系
	
	- {PlainObject} [setting]: 可选参数
		+ {Number} [order]: 工作表下标；默认值为当前工作表下标
        + {Function} [success]: 操作结束的回调函数

- **说明**：
	
	设置指定列的宽度

- **示例**:

   - 设置第一列宽度为50px，第二列宽度为60px

		`luckysheet.setColumnWidth({0：50，1：60})`

------------

### getRowHeight(rowInfo [,setting])

- **参数**：
	
	- {Array} [rowInfo]: 行号下标组成的数组；行号下标从0开始；
	
	- {PlainObject} [setting]: 可选参数
		+ {Number} [order]: 工作表下标；默认值为当前工作表下标
        + {Function} [success]: 操作结束的回调函数

- **说明**：
	
	获取指定工作表指定行的高度，得到行号和高度对应关系的对象（第一行行号为0）

- **示例**:

   - 第一行高度为50px，第二行高度为60px，获取这些值

		`luckysheet.getRowHeight([0,1])`
		返回得到
		`{0：50，1：60}`

------------

### getColumnWidth(columnInfo [,setting])

- **参数**：
	
	- {Array} [columnInfo]: 列号下标组成的数组；列号下标从0开始；
	
	- {PlainObject} [setting]: 可选参数
		+ {Number} [order]: 工作表下标；默认值为当前工作表下标
        + {Function} [success]: 操作结束的回调函数

- **说明**：
	
	获取指定工作表指定列的宽度，得到列号和宽度对应关系的对象（第一列列号为0）

- **示例**:

   - 第一列宽度为50px，第二列宽度为60px，获取这些值

		`luckysheet.getColumnWidth([0,1])`
		返回得到
		`{0：50，1：60}`

------------

### getDefaultRowHeight([,setting])

- **参数**：
	
	- {PlainObject} [setting]: 可选参数
		+ {Number} [order]: 工作表下标；默认值为当前工作表下标
        + {Function} [success]: 操作结束的回调函数

- **说明**：
	
	获取工作表的默认行高

- **示例**:

   - 返回工作表的默认行高

		`luckysheet.getDefaultRowHeight()`
		返回得到
		`19`

------------

### getDefaultColWidth([,setting])

- **参数**：
		
	- {PlainObject} [setting]: 可选参数
        + {Number} [order]: 工作表下标；默认值为当前工作表下标
		+ {Function} [success]: 操作结束的回调函数

- **说明**：
	
	获取工作表的默认列宽

- **示例**:

   - 返回工作表的默认列宽

		`luckysheet.getDefaultColWidth()`
		返回得到
		`73`

------------

## 选区操作

### getRange()
 
- **说明**：

	返回当前选区对象的数组，可能存在多个选区。每个选区的格式为row/column信息组成的对象`{row:[0,1],column:[0,1]}`

- **示例**:

	- 当前选区为"A1:B2"和"B4:C5"，执行
		
		`luckysheet.getRange()`
		
		则返回结果为：
		```json
		[
			{ "row": [0,1], "column": [0,1] },
			{ "row": [3,4], "column": [1,2] }
		]
		```

------------

### getRangeWithFlatten()
 
- **说明**：

	返回表示指定区域内所有单元格位置的数组，区别getRange方法，该方法以cell单元格(而非某块连续的区域)为单位来组织选区的数据。

- **示例**:

	- 在表格中选择指定的区域，然后执行
		
		`luckysheet.getRange()`
		
		则返回结果为：
		```json
		[
			{"row":[0,0],"column":[0,2]},
			{"row":[1,1],"column":[0,0]},
			{"row":[3,3],"column":[0,0]}
		]
		```
		其中，{"row":[0,0],"column":[0,2]} 表示的是一整块连续的区域。

	- 在表格中选择上面的区域，然后执行
		
		`luckysheet.getRangeWithFlatten()`
		
		则返回结果为：
		```json
		[
			{"r":0,"c":0},
			{"r":0,"c":1},
			{"r":0,"c":2},
			{"r":1,"c":0},
			{"r":3,"c":0}
		]
		```

------------

### getRangeValuesWithFlatte()
 
- **说明**：

	返回表示指定区域内所有单元格内容的对象数组

- **示例**:

	- 在表格中选择指定的区域，然后执行
		
		`luckysheet.getRange()`
		
		则返回结果为：
		```json
		[
			{"row":[0,0],"column":[0,2]},
			{"row":[1,1],"column":[0,0]},
			{"row":[3,3],"column":[0,0]}
		]
		```
		其中，{"row":[0,0],"column":[0,2]} 表示的是一整块连续的区域。

	- 在表格中选择上面的区域，然后执行
		
		`luckysheet.getRangeValuesWithFlatte()`
		
		则返回结果为：
		```json
		[
			{
				"bg": null,
				"bl": 0,
				"it": 0,
				"ff": 0,
				"fs": 11,
				"fc": "rgb(51, 51, 51)",
				"ht": 1,
				"vt": 1,
				"v": 1,
				"ct": {
					"fa": "General",
					"t": "n"
				},
				"m": "1"
			},
			{
				"bg": null,
				"bl": 0,
				"it": 0,
				"ff": 0,
				"fs": 11,
				"fc": "rgb(51, 51, 51)",
				"ht": 1,
				"vt": 1,
				"v": 2,
				"ct": {
					"fa": "General",
					"t": "n"
				},
				"m": "2"
			},
			{
				"bg": null,
				"bl": 0,
				"it": 0,
				"ff": 0,
				"fs": 11,
				"fc": "rgb(51, 51, 51)",
				"ht": 1,
				"vt": 1,
				"v": 3,
				"ct": {
					"fa": "General",
					"t": "n"
				},
				"m": "3"
			},
			{
				"v": "Background",
				"ct": {
					"fa": "General",
					"t": "g"
				},
				"m": "Background",
				"bg": null,
				"bl": 1,
				"it": 0,
				"ff": 0,
				"fs": 11,
				"fc": "rgb(51, 51, 51)",
				"ht": 1,
				"vt": 1
			},
			{
				"v": "Border",
				"ct": {
					"fa": "General",
					"t": "g"
				},
				"m": "Border",
				"bg": null,
				"bl": 1,
				"it": 0,
				"ff": 0,
				"fs": 11,
				"fc": "rgb(51, 51, 51)",
				"ht": 1,
				"vt": 1
			}
		]
		```
------------


### getRangeAxis()
 
- **说明**：

	返回对应当前选区的坐标字符串数组，可能存在多个选区。每个选区可能是单个单元格(如 A1)或多个单元格组成的矩形区域(如 D9:E12)

- **示例**:

	- 当前选区为"E10:E14"、"A7:B13"、"C4"、 "A3"和"C6:D9"，执行
		
		`luckysheet.getRangeAxis()`
		
		则返回结果为：
		```json
		["E10:E14", "A7:B13", "C4", "A3", "C6:D9"]
		```

------------

### getRangeValue([setting])

- **参数**：

	- {PlainObject} [setting]: 可选参数
		+ {Object | String} [range]: 选区范围,支持选区的格式为`"A1:B2"`、`"sheetName!A1:B2"`或者`{row:[0,1],column:[0,1]}`，只能为单个选区；默认为当前选区
		+ {Number} [order]: 工作表下标；默认值为当前工作表下标

- **说明**：
	
	返回指定工作表指定范围的单元格二维数组数据，每个单元格为一个对象。

	[单元格对象格式参考](/zh/guide/cell.html)

- **示例**:

	- 当前选区为"A1:B2"，执行
		
		`luckysheet.getRangeValue()`
		
		则返回结果为：
		```json
		[
			[
				{
					"v": "vaule1",
					"ct": { "fa": "General", "t": "g" },
					"m": "vaule1",
					"bg": "rgba(255,255,255)",
					"bl": 0,
					"it": 0,
					"ff": 1,
					"fs": 11,
					"fc": "rgb(51, 51, 51)",
					"ht": 1,
					"vt": 0
				},
				{
					"v": "value3",
					"ct": { "fa": "General", "t": "g" },
					"m": "value3",
					"bg": "rgba(255,255,255)",
					"bl": 0,
					"it": 0,
					"ff": 1,
					"fs": 11,
					"fc": "rgb(51, 51, 51)",
					"ht": 1,
					"vt": 0
				}
			],
			[
				{
					"v": "vaule2",
					"ct": { "fa": "General", "t": "g" },
					"m": "vaule2",
					"bg": "rgba(255,255,255)",
					"bl": 0,
					"it": 0,
					"ff": 1,
					"fs": 11,
					"fc": "rgb(51, 51, 51)",
					"ht": 1,
					"vt": 0
				},
				{
					"v": "value4",
					"ct": { "fa": "General", "t": "g" },
					"m": "value4",
					"bg": "rgba(255,255,255)",
					"bl": 0,
					"it": 0,
					"ff": 1,
					"fs": 11,
					"fc": "rgb(51, 51, 51)",
					"ht": 1,
					"vt": 0
				}
			]
		]
		```

------------

### getRangeHtml([setting])


- **参数**：

	- {PlainObject} [setting]: 可选参数
    	+ {Array | Object | String} [range]: 选区范围,支持选区的格式为`"A1:B2"`、`"sheetName!A1:B2"`或者`{row:[0,1],column:[0,1]}`，允许多个选区组成的数组；默认为当前选区
    	+ {Number} [order]: 工作表下标；默认值为当前工作表下标

- **说明**：
	
	复制指定工作表指定单元格区域的数据，返回包含`<table>`html格式的数据，可用于粘贴到excel中保持单元格样式。
	
	特别注意，如果复制多个选区，这几个选区必须有相同的行或者相同的列才能复制，复制出的结果也会自动合并成衔接的数组，比如，多选`"C18:C20"` / `"E18:E20"` / `"G18:H20"`是允许的，但是多选`"C18:C20"` / `"E18:E21"`是不允许的

- **示例**:

	- 当前选区为"A1:B2"，执行
		
		`luckysheet.getRangeHtml()`
		
		则返回结果为：
		```html
		<table data-type="luckysheet_copy_action_table">
			<colgroup width="72px">
			</colgroup>
			<colgroup width="72px">
			</colgroup>
			<tr>
				<td style="height:19px;">
					value1
				</td>
				<td style="">
					value3
				</td>
			</tr>
			<tr>
				<td style="height:19px;">
					value2
				</td>
				<td style="">
					value4
				</td>
			</tr>
		</table>
		```

------------

### getRangeJson(title [,setting])
 

- **参数**：

    - {Boolean} [title]: 是否首行为标题

		`title`可能的值有：
		
		+ `"true"`: 首行为标题
		+ `"false"`: 首行不为标题
	- {PlainObject} [setting]: 可选参数
		+ {Array | Object | String} [range]: 选区范围,支持选区的格式为`"A1:B2"`、`"sheetName!A1:B2"`或者`{row:[0,1],column:[0,1]}`，只能为单个选区；默认为当前选区
		+ {Number} [order]: 工作表下标；默认值为当前工作表下标

- **说明**：

	复制指定工作表指定单元格区域的数据，返回`json`格式的数据

- **示例**:

	- 当前选区为"A1:B2"，首行为标题取得json
		
		`luckysheet.getRangeJson(true)`
		
		则返回结果为：
		```json
		[
			{ "value1": "value2", "value3": "value4" }
		]
		```

	- 当前选区为"A1:B2"，首行不为标题取得json
		
		`luckysheet.getRangeJson(false)`
		
		则返回结果为：
		```json
		[
			{ "A": "value1", "B": "value3" },
			{ "A": "value2", "B": "value4" }
		]
		```

------------

### getRangeArray(dimensional [,setting])


- **参数**：

    - {String} [dimensional]: 数组维度
		
		`dimensional`可能的值有：
		
		+ `"oneDimensional"`: 一维数组
		+ `"twoDimensional"`: 二维数组
	- {PlainObject} [setting]: 可选参数
		+ {Object | String} [range]: 选区范围,支持选区的格式为`"A1:B2"`、`"sheetName!A1:B2"`或者`{row:[0,1],column:[0,1]}`，只能为单个选区；默认为当前选区
		+ {Number} [order]: 工作表下标；默认值为当前工作表下标

- **说明**：
	
	复制指定工作表指定单元格区域的数据，返回一维、二维或者自定义行列数的二维数组的数据。

	特别注意，只有在`dimensional`设置为`custom`的时候，才需要设置`setting`中的`row`和`column`

- **示例**:

	- 当前选区为"A1:B2"，一维数组
		
		`luckysheet.getRangeArray('oneDimensional')`
		
		则返回结果为：
		```json
		["value1","value3","value2","value4"]
		```

	- 当前选区为"A1:B2"，二维数组
		
		`luckysheet.getRangeArray('twoDimensional')`
		
		则返回结果为：
		```json
		[
			[ "value1", "value3" ],
			[ "value2", "value4" ]
		]
		```

	- 当前选区为"A1:C5"，由 'value1'到'value15'的值组成，得到3	行2列的二维数组数据
		
		`luckysheet.getRangeArray('custom', { row: 3, column: 2 })`
		
		则返回结果为：
		```json
		[
			[
				{
					"m": "value1",
					"ct": { "fa": "General", "t": "g" },
					"v": "value1"
				},
				{
					"ct": { "fa": "General", "t": "g" },
					"v": "value6",
					"m": "value6"
				}
			],
			[
				{
					"ct": { "fa": "General", "t": "g" },
					"v": "value11",
					"m": "value11"
				},
				{
					"m": "value2",
					"ct": { "fa": "General", "t": "g" },
					"v": "value2"
				}
			],
			[
				{
					"ct": { "fa": "General", "t": "g" },
					"v": "value7",
					"m": "value7"
				},
				{
					"ct": { "fa": "General", "t": "g" },
					"v": "value12",
					"m": "value12"
				}
			]
		]
		```

------------

### getRangeDiagonal(type [,setting])
 

- **参数**：

	- {String} [type]: 对角线还是对角线偏移
	
		`type`可能的值有：
		
		+ `"normal"`: 对角线
		+ `"anti"`: 反对角线
		+ `"offset"`: 对角线偏移
	- {PlainObject} [setting]: 可选参数
		- {Number} [column]: `type`为`offset`的时候设置，对角偏移的列数
		+ {Array | Object | String} [range]: 选区范围,支持选区的格式为`"A1:B2"`、`"sheetName!A1:B2"`或者`{row:[0,1],column:[0,1]}`，只能为单个选区；默认为当前选区
		+ {Number} [order]: 工作表下标；默认值为当前工作表下标

- **说明**：
	
	复制指定工作表指定单元格区域的数据，返回对角线或者对角线偏移`column`列后的数据。

	特别注意，只有在`type`设置为`offset`的时候，才需要设置`setting`中的`column`。

- **示例**:

	- 当前选区为"A1:B2"，对角线
		
		`luckysheet.getRangeDiagonal('normal')`
		
		则返回结果为：
		```json
		[
			{
				"m": "value1",
				"ct": { "fa": "General", "t": "g" },
				"v": "value1"
			},
			{
				"m": "value4",
				"ct": { "fa": "General", "t": "g" },
				"v": "value4"
			}
		]
		```

	- 当前选区为"A1:B2"，反对角线
		
		`luckysheet.getRangeDiagonal('anti')`
		
		则返回结果为：
		```json
		[
			{
				"m": "value3",
				"ct": { "fa": "General", "t": "g" },
				"v": "value3"
			},
			{
				"m": "value2",
				"ct": { "fa": "General", "t": "g" },
				"v": "value2"
			}
		]
		```
	- 当前选区为"A1:B2"，对角线偏移1列
		
		`luckysheet.getRangeDiagonal('offset', { column: 1 })`
		
		则返回结果为：
		```json
		[
			{
				"m": "value3",
				"ct": { "fa": "General", "t": "g" },
				"v": "value3"
			}
		]
		```
------------

### getRangeBoolean([setting])
 

- **参数**：

	- {PlainObject} [setting]: 可选参数
		+ {Array | Object | String} [range]: 选区范围,支持选区的格式为`"A1:B2"`、`"sheetName!A1:B2"`或者`{row:[0,1],column:[0,1]}`，只能为单个选区；默认为当前选区
		+ {Number} [order]: 工作表下标；默认值为当前工作表下标

- **说明**：
	
	复制指定工作表指定单元格区域的数据，返回布尔值的数据

- **示例**:

	- 当前选区为"A1:B2"
		
		`luckysheet.getRangeBoolean()`
		
		则返回结果为：
		```json
		[
			[ false, false ],
			[ false, false ]
		]
		```

------------

### setRangeShow(range [,setting])<div id='setRangeShow'></div>


- **参数**：

	- {Array | Object | String} [range]: 选区范围,支持选区的格式为`"A1:B2"`、`"sheetName!A1:B2"`或者`{row:[0,1],column:[0,1]}`，允许多个选区组成的数组；默认为当前选区
	- {PlainObject} [setting]: 可选参数
    	+ {Boolean} [show]: 是否显示高亮选中效果；默认值为 `true`
    	+ {Number} [order]: 工作表下标；默认值为当前工作表下标
        + {Function} [success]: 操作结束的回调函数

- **说明**：
	
	指定工作表选中一个或多个选区为选中状态并选择是否高亮，支持多种格式设置。

	特别提醒，Luckysheet中涉及到的选区范围设置都可以参考这个设置

- **示例**:

     + 设定当前工作表选区范围`A1:B2`: 
      
		`luckysheet.setRangeShow("A1:B2")`
     + 设定选区范围`A1:B2`: 
  		
		`luckysheet.setRangeShow(["A1:B2"])`
     + 设定选区范围`A1:B2`: 
  
  		`luckysheet.setRangeShow({row:[0,1],column:[0,1]})`
     + 设定选区范围`A1:B2`: 
  
  		`luckysheet.setRangeShow([{row:[0,1],column:[0,1]}])`
     + 设定选区范围`A1:B2`和`C3:D4`:  
  
		`luckysheet.setRangeShow(["A1:B2","C3:D4"])`
     + 设定选区范围`A1:B2`和`D3`: 
  
  		`luckysheet.setRangeShow([{row:[0,1],column:[0,1]},{row:[2,2],column:[3,3]}])`

------------

### setRangeValue(data [,setting])
 
- **参数**：

	- {Array} [data]: 要赋值的单元格二维数组数据，每个单元格的值，可以为字符串或数字，或为符合Luckysheet格式的对象，参考 [单元格属性表](/zh/guide/cell.html)
	- {PlainObject} [setting]: 可选参数
		+ {Array | Object | String} [range]: 选区范围,支持选区的格式为`"A1:B2"`、`"sheetName!A1:B2"`或者`{row:[0,1],column:[0,1]}`，只能为单个选区；默认为当前选区
		+ {Number} [order]: 工作表下标；默认值为当前工作表下标
		+ {Boolean} [isRefresh]: 是否刷新界面；默认为`true`；用于多个单元格赋值时候控制节流，前面单元格赋值的时候应设置为	`false`，最后一个单元格赋值时设置为`true`。
		+ {Function} [success]: 操作结束的回调函数

- **说明**：
	
	将一个单元格数组数据赋值到指定的区域，数据格式同`getRangeValue`方法取到的数据。

	注意一点，通常`getRangeValue`方法只是取得选区数据，但是不包含边框和合并单元格信息，当执行`setRangeValue`的时候，会动态判断上一步是否执行过`getRangeValue`，如果执行过，会将边框和合并单元格信息一并从Luckysheet配置中取得。

- **示例**:

     + 赋值到当前选区
      
		```js
		const data = [
				[
					{
						"m": "value1",
						"ct": {
							"fa": "General",
							"t": "g"
						},
						"v": "value1"
					},
					{
						"m": "value3",
						"ct": {
							"fa": "General",
							"t": "g"
						},
						"v": "value3"
					}
				],
				[
					{
						"m": "value2",
						"ct": {
							"fa": "General",
							"t": "g"
						},
						"v": "value2"
					},
					{
						"m": "value4",
						"ct": {
							"fa": "General",
							"t": "g"
						},
						"v": "value4"
					}
				]
			]
		luckysheet.setRangeValue(data,{range:"A1:B2"})
		```

------------

### setRangeFormat(attr, value [,setting])
 

- **参数**：

    - {String} [attr]: 属性类型，
  	参考 [单元格属性表](/zh/guide/cell.html)的属性值
	- {String | Number | Object} [value]: 具体的设置值，一个属性会对应多个值，参考 [单元格属性表](/zh/guide/cell.html)的值示例，特殊情况：如果属性类型`attr`是单元格格式`ct`，则设置值`value`应提供`ct.fa`，比如设置`"A1:B2"`单元格的格式为百分比格式：
	  
  	  `luckysheet.setRangeFormat("ct", "0.00%", {range:"A1:B2"})`

    - {PlainObject} [setting]: 可选参数
    	+ {Object | String} [range]: 设置参数的目标选区范围，支持选区的格式为`"A1:B2"`、`"sheetName!A1:B2"`或者`{row:[0,1],column:[0,1]}`，允许多个选区组成的数组；默认为当前选区
    	+ {Number} [order]: 工作表下标；默认值为当前工作表下标
        + {Function} [success]: 操作结束的回调函数

- **说明**：
	  
	设置指定范围的单元格格式，一般用作处理格式，赋值操作推荐使用`setRangeValue`方法
    
  	边框设置时，attr为`"bd"`，value为一个key/value对象，需要同时设置边框类型:`borderType`/边框粗细:`style`/边框颜色:`color`/，比如设置`"A1:B2"`单元格的边框为所有/红色/细：
	  
	`luckysheet.setRangeFormat("bd", {borderType: "border-right",style: "1", color: "#ff0000"}, {range:["A1:B2"]})`
	
	完整可选的设置参数如下：

	+ 边框类型 `borderType："border-left" | "border-right" | "border-top" | "border-bottom" | "border-all" | "border-outside" | "border-inside" | "border-horizontal" | "border-vertical" | "border-none"`，
	+ 边框粗细 `style:  1 Thin | 2 Hair | 3 Dotted | 4 Dashed | 5 DashDot | 6 DashDotDot | 7 Double | 8 Medium | 9 MediumDashed | 10 MediumDashDot | 11 MediumDashDotDot | 12 SlantedDashDot | 13 Thick`
	+ 边框颜色 `color: 16进制颜色值`

- **示例**:

   - 设置当前工作表`"A1:B2"`范围的单元格文本加粗
		
		`luckysheet.setRangeFormat("bl", 1, {range:"A1:B2"})`
   - 设置第二个工作表的`"B2"`和`"C4:D5"`范围的单元格背景为红色
		
		`luckysheet.setRangeFormat("bg", "#ff0000", {range:["B2","C4:D5"], order:1})`

------------

### setRangeFilter(type [,setting])


- **参数**：
	
	- {String} [type]: 打开还是关闭筛选功能
	
		`type`可能的值有：
		
		+ `"open"`: 打开筛选功能，返回当前筛选的范围对象
		+ `"close"`: 关闭筛选功能，返回关闭前筛选的范围对象
	- {PlainObject} [setting]: 可选参数
    	+ {Object | String} [range]: 选区范围,支持选区的格式为`"A1:B2"`、`"sheetName!A1:B2"`或者`{row:[0,1],column:[0,1]}`，只能为单个选区；默认为当前选区
    	+ {Number} [order]: 工作表下标；默认值为当前工作表下标
        + {Function} [success]: 操作结束的回调函数

- **说明**：
	
	为指定下标的工作表，选定的范围开启或关闭筛选功能

- **示例**:

	- 打开第二个工作表"A1:B2"范围的筛选功能
	`luckysheet.setRangeFilter("open",{range:"A1:B2",order:1})`

------------

### setRangeMerge(type [,setting])
 

- **参数**：
	
	- {String} [type]: 合并单元格类型
	
		`type`可能的值有：
		
		+ `"all"`: 全部合并，区域内所有单元格合并成一个大的单元格
		+ `"horizontal"`: 水平合并，区域内在同一行的单元格合并成一个单元格
		+ `"vertical"`: 垂直合并，区域内在同一列的单元格合并成一个单元格
	
	- {PlainObject} [setting]: 可选参数
    	+ {Array | Object | String} [range]: 选区范围,支持选区的格式为`"A1:B2"`、`"sheetName!A1:B2"`或者`{row:[0,1],column:[0,1]}`，允许多个选区组成的数组；默认为当前选区
    	+ {Number} [order]: 工作表下标；默认值为当前工作表下标
        + {Function} [success]: 操作结束的回调函数

- **说明**：
	
	为指定下标的工作表，选定的范围设定合并单元格

- **示例**:

	- 当前选区 'A1:B2' 设置为合并单元格，类型为全部合并
		
		`luckysheet.setRangeMerge("all")`
		得到 'A1:B1' 的数据为：
		```json
		[
			[
				{
					"m": "value1",
					"ct": { "fa": "General", "t": "g" },
					"v": "value1",
					"mc": { "r": 0, "c": 0, "rs": 2, "cs": 2 }
				},
				{
					"mc": { "r": 0, "c": 0 }
				}
			],
			[
				{
					"mc": { "r": 0, "c": 0 }
				},
				{
					"mc": { "r": 0, "c": 0 }
				}
			]
		]
		```

------------

### cancelRangeMerge( [setting])
 

- **参数**：
	
	- {PlainObject} [setting]: 可选参数
    	+ {Array | Object | String} [range]: 选区范围,支持选区的格式为`"A1:B2"`、`"sheetName!A1:B2"`或者`{row:[0,1],column:[0,1]}`，允许多个选区组成的数组；默认为当前选区
    	+ {Number} [order]: 工作表下标；默认值为当前工作表下标
        + {Function} [success]: 操作结束的回调函数

- **说明**：
	
	为指定下标的工作表，选定的范围取消合并单元格

- **示例**:

	- 当前选区 'A1:B2' 已为合并单元格，现在要取消合并
		
		`luckysheet.cancelRangeMerge()`
		
------------

### setRangeSort(type [,setting])
 

- **参数**：

	- {String} [type]: 排序类型
	
		`type`可能的值有：
		
		+ `"asc"`: 升序
		+ `"des"`: 降序
		
	- {PlainObject} [setting]: 可选参数
		
    	+ {Array | Object | String} [range]: 选区范围,支持选区的格式为`"A1:B2"`、`"sheetName!A1:B2"`或者`{row:[0,1],column:[0,1]}`，只能为单个选区；默认为当前选区
    	+ {Number} [order]: 工作表下标；默认值为当前工作表下标
        + {Function} [success]: 操作结束的回调函数

- **说明**：
	
	为指定下标的工作表，选定的范围开启排序功能，返回选定范围排序后的数据。

- **示例**:

   - 设置当前工作表当前选区为升序
   `luckysheet.setRangeSort("asc")`

------------

### setRangeSortMulti(title, sort [,setting])
 

- **参数**：

	- {Boolean} [title]: 数据是否具有标题行
	- {Array} [sort]: 列设置，设置需要排序的列索引和排序方式，格式如：`[{ i:0,sort:'asc' },{ i:1,sort:'des' }]`
	- {PlainObject} [setting]: 可选参数
		
    	+ {Array | Object | String} [range]: 选区范围,支持选区的格式为`"A1:B2"`、`"sheetName!A1:B2"`或者`{row:[0,1],column:[0,1]}`，只能为单个选区；默认为当前选区
    	+ {Number} [order]: 工作表下标；默认值为当前工作表下标
        + {Function} [success]: 操作结束的回调函数

- **说明**：
	
	为指定下标的工作表，选定的范围开启多列自定义排序功能，返回选定范围排序后的数据。

- **示例**:

   - 设置当前工作表当前选区为自定义排序，数据具有标题行，且按第一列升序第二列降序的规则进行排序
   `luckysheet.setRangeSortMulti(true,[{ i:0,sort:'asc' },{ i:1,sort:'des' }])`

------------

### setRangeConditionalFormatDefault(conditionName, conditionValue [,setting])

- **参数**：

	- {String} [conditionName]: 条件格式规则类型
	
		`conditionName`可能的值有：
		
		+ `"greaterThan"`: 大于（conditionValue值为 数值或单元格范围）
		+ `"lessThan"`: 小于（conditionValue值为 数值或单元格范围）
		+ `"betweenness"`: 介于（conditionValue值为 数值或单元格范围）
		+ `"equal"`: 等于（conditionValue值为 数值或单元格范围）
		+ `"textContains"`: 文本包含（conditionValue值为 文本或单元格范围）
		+ `"occurrenceDate"`: 发生日期（conditionValue值为 日期）
		+ `"duplicateValue"`: 重复值(conditionValue值为 '0':重复值, '1':唯一值)
		+ `"top10"`: 前 N 项（conditionValue值为 1~1000）
		+ `"top10%"`: 前 N%（conditionValue值为 1~1000）
		+ `"last10"`: 后 N 项（conditionValue值为 1~1000）
		+ `"last10%"`: 后 N%（conditionValue值为 1~1000）
		+ `"AboveAverage"`: 高于平均值（conditionValue可为空数组）
		+ `"SubAverage"`: 低于平均值（conditionValue可为空数组）
		 
	- {Array} [conditionValue]: 可以设置条件单元格或者条件值
		取值规则 （条件值数组最少一个值，最多两个值）
		```js
		[2]
		```
		或者 （若值为单元格范围，则取左上角单元格值）
		```js
		['A1']
		```
	
	- {PlainObject} [setting]: 可选参数
		
      	+ {Object} [format]: 颜色设置
      	  
    		* 设置文本颜色和单元格颜色；默认值为` {
				"textColor": "#000000",
				"cellColor": "#ff0000"
			}`
    	+ {Array | Object | String} [cellrange]: 选区范围,支持选区的格式为`"A1:B2"`、`"sheetName!A1:B2"`或者`{row:[0,1],column:[0,1]}`，允许多个选区组成的数组；默认为当前选区
    	
		+ {Number} [order]: 工作表下标；默认值为当前工作表下标
        + {Function} [success]: 操作结束的回调函数

- **说明**：
	
	为指定下标的工作表，选定的范围开启条件格式，根据设置的条件格式规则突出显示部分单元格，返回开启条件格式后的数据。

- **示例**:

    - 突出显示内容大于数字2的单元格
      `luckysheet.setRangeConditionalFormatDefault("greaterThan",{ type: 'value', content: [2] })`
    
	- 突出显示内容小于单元格A1内容的单元格
	  `luckysheet.setRangeConditionalFormatDefault("lessThan",{ type: 'range', content: ['A1'] })`

	- 突出显示内容介于2和10之间的单元格
	  `luckysheet.setRangeConditionalFormatDefault("betweenness",{ type: 'value', content: [2,10] })`
	
	- 突出显示内容等于单元格A1内容的单元格
	  `luckysheet.setRangeConditionalFormatDefault("equal",{ type: 'range', content: ['A1'] })`
	
	- 突出显示内容包含单元格A1内容的单元格
	  `luckysheet.setRangeConditionalFormatDefault("textContains",{ type: 'range', content: ['A1'] })`
	
	- 突出显示日期在 `2020/09/24 - 2020/10/15` 之间的单元格
      `luckysheet.setRangeConditionalFormatDefault("occurrenceDate",{ type: 'value', content: ['2020/09/24 - 2020/10/15'] })`

	- 突出显示重复值的单元格，content为0
      `luckysheet.setRangeConditionalFormatDefault("duplicateValue",{ type: 'value', content: [0] })`

	- 突出显示唯一值的单元格，content为1
      `luckysheet.setRangeConditionalFormatDefault("duplicateValue",{ type: 'value', content: [1] })`
	
	- 突出显示排名前20名的单元格
      `luckysheet.setRangeConditionalFormatDefault("top",{ type: 'value', content: [20] })`
	
	- 突出显示排名前30%的单元格
      `luckysheet.setRangeConditionalFormatDefault("topPercent",{ type: 'value', content: [30] })`
	
	- 突出显示排名后15名的单元格
      `luckysheet.setRangeConditionalFormatDefault("last",{ type: 'value', content: [15] })`
	
	- 突出显示排名后15%的单元格
      `luckysheet.setRangeConditionalFormatDefault("lastPercent",{ type: 'value', content: [15] })`
	
	- 突出显示高于平均值的单元格
      `luckysheet.setRangeConditionalFormatDefault("AboveAverage",{ type: 'value', content: ['AboveAverage'] })`
	
	- 突出显示低于平均值的单元格
	  `luckysheet.setRangeConditionalFormatDefault("SubAverage",{ type: 'value', content: ['SubAverage'] })`

------------

### setRangeConditionalFormat(type [,setting])

- **参数**：

	- {String} [type]: 条件格式规则类型
	
		`type`可能的值有：
		
		+ `"dataBar"`: 数据条
		+ `"icons"`: 图标集
		+ `"colorGradation"`: 色阶
		 
	- {PlainObject} [setting]: 可选参数
		
      	+ {Array | String} [format]: 颜色设置
    	 
		 	* `type`为`dataBar`时，应设置渐变色；默认值为蓝-白渐变` ["#638ec6", "#ffffff"]`

				推荐的快捷取值：
				```js
				["#638ec6", "#ffffff"],  //蓝-白渐变 数据条
				["#63c384", "#ffffff"],  //绿-白渐变 数据条
				["#ff555a", "#ffffff"],  //红-白渐变 数据条
				["#ffb628", "#ffffff"],  //橙-白渐变 数据条
				["#008aef", "#ffffff"],  //浅蓝-白渐变 数据条
				["#d6007b", "#ffffff"],  //紫-白渐变 数据条
				["#638ec6"],  //蓝色 数据条
				["#63c384"],  //绿色 数据条
				["#ff555a"],  //红色 数据条
				["#ffb628"],  //橙色 数据条
				["#008aef"],  //浅蓝色 数据条
				["#d6007b"]   //紫色 数据条
				```
			
			* `type`为`icons`时，应设置图标类型；默认值为"threeWayArrowMultiColor"：三向箭头彩色，

				可取值为：
				
				`threeWayArrowMultiColor`：三向箭头（彩色），
				
				`threeTriangles`：3个三角形，

				`fourWayArrowMultiColor`：四向箭头（彩色），

				`fiveWayArrowMultiColor`：五向箭头（彩色），

				`threeWayArrowGrayColor`：三向箭头（灰色），

				`fourWayArrowGrayColor`：四向箭头（灰色），

				`fiveWayArrowGrayColor`：五向箭头（灰色），

				`threeColorTrafficLightRimless`：三色交通灯（无边框），

				`threeSigns`：三标志，

				`greenRedBlackGradient`：绿-红-黑渐变，

				`threeColorTrafficLightBordered`：三色交通灯（有边框），

				`fourColorTrafficLight`：四色交通灯，

				`threeSymbolsCircled`：三个符号（有圆圈），

				`tricolorFlag`：三色旗，

				`threeSymbolsnoCircle`：三个符号（无圆圈），

				`threeStars`：3个星形，

				`fiveQuadrantDiagram`：五象限图，

				`fiveBoxes`：5个框，

				`grade4`：四等级，

				`grade5`：五等级，

			* `type`为`colorGradation`时，应设置色阶颜色值；默认值为绿-黄-红色阶` ["rgb(99, 190, 123)", "rgb(255, 235, 132)", "rgb(248, 105, 107)"]`

				推荐的快捷取值：
				```js
				["rgb(99, 190, 123)", "rgb(255, 235, 132)", "rgb(248, 105, 107)"],  //绿-黄-红色阶
				["rgb(248, 105, 107)", "rgb(255, 235, 132)", "rgb(99, 190, 123)"],  //红-黄-绿色阶

				["rgb(99, 190, 123)", "rgb(252, 252, 255)", "rgb(248, 105, 107)"],  //绿-白-红色阶
				["rgb(248, 105, 107)", "rgb(252, 252, 255)", "rgb(99, 190, 123)"],  //红-白-绿色阶
				
				["rgb(90, 138, 198)", "rgb(252, 252, 255)", "rgb(248, 105, 107)"],  //蓝-白-红色阶
				["rgb(248, 105, 107)", "rgb(252, 252, 255)", "rgb(90, 138, 198)"],  //红-白-蓝色阶
				
				["rgb(252, 252, 255)", "rgb(248, 105, 107)"],  //白-红色阶
				["rgb(248, 105, 107)", "rgb(252, 252, 255)"],  //红-白色阶

				["rgb(99, 190, 123)", "rgb(252, 252, 255)"],  //绿-白色阶
				["rgb(252, 252, 255)", "rgb(99, 190, 123)"],  //白-绿色阶

				["rgb(99, 190, 123)", "rgb(255, 235, 132)"],  //绿-黄色阶
				["rgb(255, 235, 132)", "rgb(99, 190, 123)"]   //黄-绿色阶
				```
			
		+ {Array | Object | String} [cellrange]: 选区范围,支持选区的格式为`"A1:B2"`、`"sheetName!A1:B2"`或者`{row:[0,1],column:[0,1]}`，允许多个选区组成的数组；默认为当前选区
    	
		+ {Number} [order]: 工作表下标；默认值为当前工作表下标
        + {Function} [success]: 操作结束的回调函数

- **说明**：
	
	为指定下标的工作表，选定的范围开启条件格式，返回开启条件格式后的数据。

- **示例**:

    - 当前选区范围开启条件格式，显示渐变色
      `luckysheet.setRangeConditionalFormat("dataBar", { format: ["#63c384", "#ffffff"] })`

------------

### deleteRangeConditionalFormat(itemIndex [,setting])

- **参数**：

	- {Number} [itemIndex]: 条件格式规则索引
		 
	- {PlainObject} [setting]: 可选参数
		  	
		+ {Number} [order]: 工作表下标；默认值为当前工作表下标
        + {Function} [success]: 操作结束的回调函数

- **说明**：
	
	为指定下标的工作表，删除条件格式规则，返回被删除的条件格式规则。

- **示例**:

    - 删除第三个条件格式规则
      `luckysheet.deleteRangeConditionalFormat(2)`
    
------------

### clearRange([setting])

- **参数**：

	- {PlainObject} [setting]: 可选参数
		+ {Array | Object | String} [range]: 要清除的选区范围,支持选区的格式为`"A1:B2"`、`"sheetName!A1:B2"`或者`{row:[0,1],column:[0,1]}`，允许多个选区组成的数组；默认为当前选区
		+ {Number} [order]: 工作表下标；默认值为当前工作表下标
		+ {Function} [success]: 操作结束的回调函数

- **说明**：
	
	清除指定工作表指定单元格区域的内容，不同于删除选区的功能，不需要设定单元格移动情况

- **示例**:

    - 清空当前选区内容
      `luckysheet.clearRange()`
    
------------

### deleteRange(move [,setting])

- **参数**：
	
	- {String} [move]: 删除后，右侧还是下方的单元格移动
	
		`move`可能的值有：
		
		+ `"left"`: 右侧单元格左移
		+ `"up"`: 下方单元格上移
		
	- {PlainObject} [setting]: 可选参数
		+ {Object | String} [range]: 要删除的选区范围,支持选区的格式为`"A1:B2"`、`"sheetName!A1:B2"`或者`{row:[0,1],column:[0,1]}`；默认为当前选区
		+ {Number} [order]: 工作表下标；默认值为当前工作表下标
		+ {Function} [success]: 操作结束的回调函数

- **说明**：
	
	删除指定工作表指定单元格区域，同时，指定是右侧单元格左移还是下方单元格上移

- **示例**:

    - 删除当前选区并且在删除后，右侧单元格左移
      `luckysheet.deleteRange('left')`
    
------------

### insertRange(move [,setting])

[todo]


- **参数**：
	
	- {String} [move]: 活动单元格右移或者下移
	
		`move`可能的值有：
		
		+ `"right"`: 活动单元格右移
		+ `"bottom"`: 活动单元格下移
		
	- {PlainObject} [setting]: 可选参数
		+ {Array} [data]: 赋值到range区域的单元格二维数组数据，[单元格对象格式参考](/zh/guide/cell.html)；默认值为空数组，即插入空白的区域
		+ {Array | Object | String} [range]: 要插入的位置，选区范围，支持选区的格式为`"A1:B2"`、`"sheetName!A1:B2"`或者`{row:[0,1],column:[0,1]}`，默认为当前选区
    	
			当未设置data数据时，允许多个选区组成的数组，插入的空白区域即为这些选区的区域，
			
			当设置了data数据，只能为单个选区，并且会把data数据插入到当前选区的第一个单元格位置
			
		+ {Number} [order]: 工作表下标；默认值为当前工作表下标
		+ {Function} [success]: 操作结束的回调函数

- **说明**：
	
	在指定工作表指定单元格区域，赋值单元格数据，或者新建一块空白区域，返回data数据，同时，指定活动单元格右移或者下移

- **示例**:

    - 当前选区位置插入空白单元格，并且插入后当前选区单元格右移
      `luckysheet.insertRange('right')`
    
------------

### matrixOperation(type [,setting])

- **参数**：
	
	- {String} [type]: 矩阵操作的类型
	
		`type`可能的值有：
		
		+ `"flipUpDown"`: 上下翻转
		+ `"flipLeftRight"`: 左右翻转
		+ `"flipClockwise"`: 顺时针旋转
		+ `"flipCounterClockwise"`: 逆时针旋转
		+ `"Transpose"`: 转置
		+ `"DeleteZeroByRow"`: 按行删除两端0值
		+ `"DeleteZeroByColumn"`: 按列删除两端0值
		+ `"removeDuplicateByRow"`: 按行删除重复值
		+ `"removeDuplicateByColumn"`: 按列删除重复值
		+ `"newMatrix"`: 生产新矩阵
	- {PlainObject} [setting]: 可选参数
    	+ {Array | Object | String} [range]: 选区范围,支持选区的格式为`"A1:B2"`、`"sheetName!A1:B2"`或者`{row:[0,1],column:[0,1]}`，只能为单个选区；默认为当前选区
        + {Function} [success]: 操作结束的回调函数

- **说明**：
	
	指定工作表指定单元格区域的数据进行矩阵操作，返回操作成功后的结果数据

- **示例**:

    - 当前选区上下翻转
    		
		`luckysheet.matrixOperation('flipUpDown')`

		原来的选区复制为二维数组：
		
		`[["value1","value3"],["value2","value4"]]`
		
		上下翻转后选区复制为二维数组：
		
		`[["value2","value4"],["value1","value3"]]`
    
------------

### matrixCalculation(type, number [,setting])

- **参数**：
	- {String} [type]: 计算方式
	
		`type`可能的值有：
		
		+ `"plus"`: 加
		+ `"minus"`: 减
		+ `"multiply"`: 乘
		+ `"divided"`: 除
		+ `"power"`: 次方
		+ `"root"`: 次方根
		+ `"log"`: log
	- {Number} [number]: 计算数值，如: 2
	- {PlainObject} [setting]: 可选参数
    	+ {Array | Object | String} [range]: 选区范围,支持选区的格式为`"A1:B2"`、`"sheetName!A1:B2"`或者`{row:[0,1],column:[0,1]}`，只能为单个选区；默认为当前选区
    	+ {Number} [order]: 工作表下标；默认值为当前工作表下标
        + {Function} [success]: 操作结束的回调函数

- **说明**：
	
	指定工作表指定单元格区域的数据进行矩阵计算，返回计算成功后的结果数据

- **示例**:

    - 当前选区所有单元格值加2
    		
		`luckysheet.matrixCalculation('plus', 2)`

		原来的选区复制为二维数组：
		
		`[[1,2],[3,4]]`
		
		加2后选区复制为二维数组：
		
		`[[3,4],[5,6]]`
    
------------

## 工作表操作

### getAllSheets()

- **说明**：

	返回所有工作表配置，格式同工作表配置，得到的结果可用于表格初始化时作为options.data使用。

	所以此API适用于，手动操作配置完一个表格后，将所有工作表信息取出来自行保存，再用于其他地方的表格创建。如果想得到包括工作簿配置在内的所有工作簿数据，推荐使用 [toJson](#toJson())，并且可以直接用于初始化Luckysheet。

- **示例**:

	- 取得第一个工作表的所有基本信息
	`luckysheet.getAllSheets()[0]`
	
------------

### getLuckysheetfile()

- **说明**：

	返回所有表格数据结构的一维数组`luckysheetfile`，不同于`getAllSheets`方法，此方法得到的工作表参数会包含很多内部使用变量，最明显的区别是表格数据操作会维护`luckysheetfile[i].data`，而初始化数据采用的是`options.data[i].celldata`，所以`luckysheetfile`可用于调试使用，但是不适用初始化表格。

	除此之外，加载过的工作表参数中会增加一个`load = 1`，这个参数在初始化数据的时候需要置为0才行。所以，将`getLuckysheetfile()`得到的数据拿来初始化工作簿，需要做两个工作：
	
	- celldata转为data，参考:[transToData](/zh/guide/api.html#transtodata-celldata-setting)
	- load重置为0或者删除此字段

	现在已有`getAllSheets`来完成这个工作，无需再手动转化数据。

- **示例**:

	- 取得第一个工作表的所有调试信息
	`luckysheet.getLuckysheetfile()[0]`
	
------------

### getSheet([setting])

- **参数**：

    - {PlainObject} [setting]: 可选参数
    	+ {Number} [index]: 工作表索引；默认值为当前工作表索引
    	+ {Number} [order]: 工作表下标；默认值为当前工作表下标
    	+ {Number} [name]: 工作表名称；默认值为当前工作表名称

- **说明**：

	根据index/order/name，快捷返回指定工作表的配置，同 `luckysheetfile[i]`。如果设置多个参数，优先级为：index > order > name。
	
------------

### getSheetData([setting])

- **参数**：

    - {PlainObject} [setting]: 可选参数
    	+ {Number} [order]: 工作表下标；默认值为当前工作表下标

- **说明**：

	快捷返回指定工作表的数据，同 `luckysheetfile[i].data`
	
------------

### getConfig([setting])

- **参数**：

    - {PlainObject} [setting]: 可选参数
    	+ {Number} [order]: 工作表下标；默认值为当前工作表下标

- **说明**：

	快捷返回指定工作表的config配置，同 `luckysheetfile[i].config`

------------

### setConfig(cfg, [setting])

- **参数**：
	- {Object} [cfg]: config配置
    - {PlainObject} [setting]: 可选参数
    	+ {Number} [order]: 工作表下标；默认值为当前工作表下标
    	+ {Function} [success]: 操作结束的回调函数
	
- **说明**：

	快捷设置指定工作表config配置

------------

### setSheetAdd([setting])

- **参数**：

    - {PlainObject} [setting]: 可选参数
    	+ {Object} [sheetObject]: 新增的工作表的数据；默认值为空对象，工作表数据格式参考[options.data](/zh/guide/sheet.html#初始化配置)
    	+ {Number} [order]: 新增的工作表下标；默认值为最后一个下标位置
    	+ {Function} [success]: 操作结束的回调函数
	
- **说明**：

	新增一个sheet，返回新增的工作表对象，`setting`中可选设置数据为 `sheetObject`，不传`sheetObject`则会新增一个空白的工作表。

- **示例**:

	- 在最后一个工作表下标位置新增一个空白的工作表
	`luckysheet.setSheetAdd()`
	
------------

### setSheetDelete([setting])

- **参数**：

    - {PlainObject} [setting]: 可选参数
    	+ {Number} [order]: 工作表下标；默认值为当前工作表下标
    	+ {Function} [success]: 操作结束的回调函数
	
- **说明**：

	删除指定下标的工作表，返回已删除的工作表对象

- **示例**:

	- 删除当前工作表
	`luckysheet.setSheetDelete()`
			
------------

### setSheetCopy([setting])

- **参数**：

    - {PlainObject} [setting]: 可选参数
		+ {Number} [targetOrder]: 新复制的工作表目标下标位置；默认值为当前工作表下标的下一个下标位置（递增）
    	+ {Number} [order]: 被复制的工作表下标；默认值为当前工作表下标
    	+ {Function} [success]: 操作结束的回调函数
	
- **说明**：

	复制指定下标的工作表到指定下标位置，在`setting`中可选设置指定下标位置`targetOrder`，返回新复制的工作表对象

- **示例**:

	- 复制当前工作表到下一个下标位置
	`luckysheet.setSheetCopy()`

------------

### setSheetHide([setting])

- **参数**：

    - {PlainObject} [setting]: 可选参数
    	+ {Number} [order]: 被隐藏的工作表下标；默认值为当前工作表下标
    	+ {Function} [success]: 操作结束的回调函数

- **说明**：
	
	隐藏指定下标的工作表，返回被隐藏的工作表对象

- **示例**:

	- 隐藏当前工作表
	`luckysheet.setSheetHide()`
	- 隐藏第三个工作表
	`luckysheet.setSheetHide({order:2})`

------------

### setSheetShow([setting])

- **参数**：

    - {PlainObject} [setting]: 可选参数
    	+ {Number} [order]: 被取消隐藏的工作表下标；默认值为当前工作表下标
    	+ {Function} [success]: 操作结束的回调函数

- **说明**：
	
	取消隐藏指定下标的工作表，返回被取消隐藏的工作表对象

- **示例**:

	- 取消隐藏第三个工作表
	`luckysheet.setSheetShow({order:2})`

------------

### setSheetActive(order [,setting])

- **参数**：

	- {Number} [order]: 要激活的工作表下标
	- {PlainObject} [setting]: 可选参数
        + {Function} [success]: 操作结束的回调函数

- **说明**：
	
	设置指定下标的工作表为当前工作表（激活态），即切换到指定的工作表，返回被激活的工作表对象

- **示例**:

	- 切换到第二个工作表
	`luckysheet.setSheetActive(1)`

------------

### setSheetName(name [,setting])

- **参数**：

    - {String} [name]: 新的工作表名称
	- {PlainObject} [setting]: 可选参数
    	+ {Number} [order]: 工作表下标；默认值为当前工作表下标
        + {Function} [success]: 操作结束的回调函数
	
- **说明**：
	
	修改工作表名称

- **示例**:

	- 修改当前工作表名称为"CellSheet"
	`luckysheet.setSheetName("CellSheet")`

------------

### setSheetColor(color [,setting])

- **参数**：
	
	- {String} [color]: 工作表颜色
	- {PlainObject} [setting]: 可选参数
        + {Number} [order]: 工作表下标；默认值为当前工作表下标
        + {Function} [success]: 操作结束的回调函数

- **说明**：
	
	设置工作表名称处的颜色

- **示例**:

	- 修改当前工作表名称处的颜色为红色
	`luckysheet.setSheetColor("#ff0000")`

------------

### setSheetMove(type [,setting])

- **参数**：

    - {String | Number} [type]: 工作表移动方向或者移动的目标下标，
		
		`type`可能的值有：
		
		+ `"left"`: 向左
		+ `"right"`: 向右
		+ `1`/`2`/`3`/...: 指定下标
	- {PlainObject} [setting]: 可选参数
    	+ {Number} [order]: 工作表下标；默认值为当前工作表下标
        + {Function} [success]: 操作结束的回调函数

- **说明**：
	
	指定工作表向左边或右边移动一个位置，或者指定下标，返回指定的工作表对象

- **示例**:

	- 当前工作表向左移动一个位置
	`luckysheet.setSheetMove("left")`
	- 第二个工作表移动到第四个工作表的下标位置
	`luckysheet.setSheetMove(3,{order:1})`

------------

### setSheetOrder(orderList [,setting])

- **参数**：

    - {Array} [orderList]: 工作表顺序，设置工作表的index和order来指定位置，如：
	
	```json
	[
		{index:'sheet_01',order: 2},
		{index:'sheet_02',order: 1},
		{index:'sheet_03',order: 0},
	]
	```
	数组中顺序并不重要，关键是指定sheet index和order的对应关系。

	- {PlainObject} [setting]: 可选参数
        + {Function} [success]: 操作结束的回调函数

- **说明**：
	
	重新排序所有工作表的位置，指定工作表顺序的数组。


- **示例**:

	- 重排工作表，此工作簿含有3个工作表
	```js
	luckysheet.setSheetOrder([
		{index:'sheet_01',order: 2},
		{index:'sheet_02',order: 1},
		{index:'sheet_03',order: 0},
	])
	```

------------

### setSheetZoom(zoom [,setting])

- **参数**：

    - {Number} [zoom]: 工作表缩放比例，值范围为0.1 ~ 4；

	- {PlainObject} [setting]: 可选参数
		+ {Number} [order]: 工作表下标；默认值为当前工作表下标
        + {Function} [success]: 操作结束的回调函数

- **说明**：
	
	设置工作表缩放比例


- **示例**:

	- 设置当前工作表缩放比例为0.5
	```js
	luckysheet.setSheetZoom(0.5)
	```

------------

### showGridLines([setting])

- **参数**：

    - {PlainObject} [setting]: 可选参数
    	+ {Number} [order]: 需要显示网格线的工作表下标；默认值为当前工作表下标
    	+ {Function} [success]: 操作结束的回调函数

- **说明**：
	
	显示指定下标工作表的网格线，返回操作的工作表对象

- **示例**:

	- 显示当前工作表的网格线
	`luckysheet.showGridLines()`
	- 显示第三个工作表的网格线
	`luckysheet.showGridLines({order:2})`

------------

### hideGridLines([setting])

- **参数**：

    - {PlainObject} [setting]: 可选参数
    	+ {Number} [order]: 需要隐藏网格线的工作表下标；默认值为当前工作表下标
    	+ {Function} [success]: 操作结束的回调函数

- **说明**：
	
	隐藏指定下标工作表的网格线，返回操作的工作表对象

- **示例**:

	- 隐藏当前工作表的网格线
	`luckysheet.hideGridLines()`
	- 隐藏第三个工作表的网格线
	`luckysheet.hideGridLines({order:2})`

------------

## 工作簿操作

### create(options)

- **参数**：
	
	- {Object} [options]:表格的所有配置信息

- **说明**：
	
	初始化一个Luckysheet，可包含多个工作表，参考 [配置列表](/zh/guide/config.html)

------------

### refresh([setting])

- **参数**：
	
	- {PlainObject} [setting]: 可选参数
		+ {Function} [success]: 表格刷新成功后的回调函数

- **说明**：
	
	刷新canvas

------------

### scroll([setting])

- **参数**：
	
	- {PlainObject} [setting]: 可选参数
		+ {Number} [scrollLeft]：横向滚动值。默认为当前横向滚动位置。
		+ {Number} [scrollTop]：纵向滚动值。默认为当前纵向滚动位置。
		+ {Number} [targetRow]：纵向滚动到指定的行号。默认为当前纵向滚动位置。
		+ {Number} [targetColumn]：横向滚动到指定的列号。默认为当前横向滚动位置。
		+ {Function} [success]: 表格刷新成功后的回调函数

- **说明**：
	
	滚动当前工作表位置

------------

### resize([setting])

- **参数**：
		
	- {PlainObject} [setting]: 可选参数
		+ {Function} [success]: 操作结束的回调函数

- **说明**：
	
	根据窗口大小自动resize画布

------------

### destroy([setting])

- **参数**：
	
	- {PlainObject} [setting]: 可选参数
		+ {Function} [success]: 表格释放成功后的回调函数

- **说明**：
	
	删除并释放表格

------------

### getScreenshot([setting])

- **参数**：

    - {PlainObject} [setting]: 可选参数
		+ {Object | String} [range]: 选区范围,支持选区的格式为`"A1:B2"`、`"sheetName!A1:B2"`或者`{row:[0,1],column:[0,1]}`，只能为单个选区；默认为当前选区

- **说明**：
	
	返回当前表格指定选区截图后生成的base64格式的图片

------------

### setWorkbookName(name [,setting])

- **参数**：

    - {String} [name]: 工作簿名称
    - {PlainObject} [setting]: 可选参数
    	+ {Function} [success]: 操作结束的回调函数

- **说明**：
	
	设置工作簿名称

------------

### getWorkbookName([,setting])

- **参数**：

    - {PlainObject} [setting]: 可选参数
    	+ {Function} [success]: 操作结束的回调函数

- **说明**：
	
	获取工作簿名称

------------

### undo([setting])

- **参数**：

	- {PlainObject} [setting]: 可选参数
        + {Function} [success]: 操作结束的回调函数

- **说明**：
	
	撤销当前操作，返回刚刚撤销的操作对象

------------

### redo([setting])

- **参数**：

	- {PlainObject} [setting]: 可选参数
        + {Function} [success]: 操作结束的回调函数

- **说明**：
	
	重做当前操作，返回刚刚重做的操作对象

------------

### refreshFormula([success])

- **参数**：

	- {Function} [success]: 操作结束的回调函数

- **说明**：
	
	强制刷新公式。当你直接修改了多个单元格的值，且没有触发刷新，且这些单元格跟公式相关联，则可以使用这个api最后强制触发一次公式刷新。

------------

<<<<<<< HEAD
### pagerInit([setting])

- **参数**：

	- {PlainObject} [setting]: 参数配置
		+ {Number} 		[pageIndex]:  当前的页码（必填）。
		+ {Number} 		[pageSize]:   每页显示多少条数据（必填）。
		+ {Number} 		[total]:  总条数（必填）。
		+ {Boolean} 	[showTotal]:  是否显示总数，默认关闭：false。
		+ {Boolean} 	[showSkip]:  是否显示跳页，默认关闭：false。
		+ {Boolean} 	[showPN]:  是否显示上下翻页，默认开启：true。
		+ {Array} 		[selectOption]:  选择分页的条数。
		+ {String} 		[prevPage]:  上翻页文字描述，默认"上一页"。
		+ {String} 		[nextPage]:  下翻页文字描述，默认"下一页"。
		+ {String} 		[totalTxt]:  数据总条数文字描述，默认"总共：{total}"。



- **说明**：
	
	初始化分页器。ps：create阶段，可以直接配置options.pager参数，渲染阶段会将options.pager作为参数来初始化分页器，可通过钩子函数onTogglePager来监听页码的切换
=======
### refreshMenuButtonFocus([data],[r],[c],[success])

- **参数**：

	- {Array}  [data]: 操作数据
	- {Number} [r]: 指定的行
	- {Number} [c]: 指定的列
	- {Function} [success]: 操作结束的回调函数

- **说明**：
	
	刷新指定单元格的顶部状态栏状态。
>>>>>>> 3b1edf9d

------------

## 图表

### insertChart([setting])

[todo]


- **参数**：

    - {PlainObject} [setting]: 可选参数
		+ {Array | Object | String} [range]: 图表数据的选区范围,支持选区的格式为`"A1:B2"`、`"sheetName!A1:B2"`或者`{row:[0,1],column:[0,1]}`，只能为单个选区；默认为当前选区
		+ {Number} [order]: 工作表下标；默认值为当前工作表下标
		+ {Function} [success]: 操作结束的回调函数

- **说明**：
	
	指定工作表指定选区范围生成一个图表，返回图表参数对象，包含图表唯一标识符chart id

------------

### setChart(chartId, attr, value [,setting])

[todo]


- **参数**：
	
	- {String} [chartId]: 指定要修改的图表id
	- {String} [attr]: 属性类型
		
		`attr`可能的值有：
		
		+ `"left"`: 左边到工作表边缘的距离
		+ `"top"`: 上边到工作表边缘的距离
		+ `"width"`: 图表外框的宽度
		+ `"height"`: 图表外框的高度
		+ `"chartOptions"`: 图表的详细设置项
    
	- {Number | Object}} [value]: 属性值，当`attr`为`chartOptions`时，直接设置整个chart的配置对象
	
	- {PlainObject} [setting]: 可选参数
		+ {Function} [success]: 操作结束的回调函数

- **说明**：
	
	修改指定id图表的参数，返回修改后的整个图表参数

------------

### getChart(chartId)

[todo]


- **参数**：
	
	- {String} [chartId]: 指定要获取的图表id

- **说明**：
	
	获取指定id图表的参数

------------

### deleteChart(chartId [,setting])

[todo]


- **参数**：
	
	- {String} [chartId]: 要删除的图表id
	
	- {PlainObject} [setting]: 可选参数
		+ {Function} [success]: 操作结束的回调函数

- **说明**：
	
	删除指定id图表，返回被删除的图表的参数

------------

## 数据验证

### setDataVerification(optionItem, [setting])

- **参数**：
	
	- {Object} [optionItem]: 数据验证的配置信息，具体详细的配置信息参考[dataVerification](/zh/guide/sheet.html#dataVerification)
		
    - {PlainObject} [setting]: 可选参数
        + {Object | String} [range]: 数据验证的选区范围,支持选区的格式为`"A1:B2"`、`"sheetName!A1:B2"`或者`{row:[0,1],column:[0,1]}`，只能为单个选区；默认为当前选区
		+ {Number} [order]: 工作表下标；默认值为当前工作表下标
		+ {Function} [success]: 操作结束的回调函数

- **说明**：
	
	指定工作表范围设置数据验证功能，并设置参数

------------

### deleteDataVerification([setting])

- **参数**：
	
    - {PlainObject} [setting]: 可选参数
		+ {Object | String} [range]: 数据验证的选区范围,支持选区的格式为`"A1:B2"`、`"sheetName!A1:B2"`或者`{row:[0,1],column:[0,1]}`，只能为单个选区；默认为当前选区
		+ {Number} [order]: 工作表下标；默认值为当前工作表下标
		+ {Function} [success]: 操作结束的回调函数

- **说明**：
	
	指定工作表范围删除数据验证功能

------------

## 图片

### insertImage(src, [setting])

- **参数**：

	- {String} [src]: 图片src
	- {PlainObject} [setting]: 可选参数
		+ {Number} [order]: 工作表下标；默认值为当前工作表下标
		+ {Number} [rowIndex]: 要插入图片的单元格行下标；默认为当前选区聚焦单元格行下标 || 0
		+ {Number} [colIndex]: 要插入图片的单元格列下标；默认为当前选区聚焦单元格列下标 || 0
		+ {Function} [success]: 操作结束的回调函数

- **说明**：

	在指定的工作表中指定单元格位置插入图片

### deleteImage([setting])

- **参数**：

	- {PlainObject} [setting]: 可选参数
		+ {Number} [order]: 工作表下标；默认值为当前工作表下标
		+ {String | Array} [idList]: 要删除图片的id集合，也可为字符串`"all"`，all为所有的字符串；默认为`"all"`
		+ {Function} [success]: 操作结束的回调函数

- **说明**：

	删除指定工作表中的图片

### getImageOption([setting])

- **参数**：

	- {PlainObject} [setting]: 可选参数
		+ {Number} [order]: 工作表下标；默认值为当前工作表下标
		+ {Function} [success]: 操作结束的回调函数

- **说明**：

	获取指定工作表的图片配置

## 工作表保护


### setProtection(option, [setting])

[todo]

- **参数**：
	
	- {Object} [option]: 工作表保护的配置信息
    - {PlainObject} [setting]: 可选参数
		+ {Number} [order]: 工作表下标；默认值为当前工作表下标
		+ {Function} [success]: 操作结束的回调函数

- **说明**：
	
	指定工作表设置工作表保护功能

------------

## 工具方法

### transToCellData(data [,setting])<div id='transToCellData'></div>

- **参数**：
	
	- {Array} [data]: data数据
	
	- {PlainObject} [setting]: 可选参数
		+ {Function} [success]: 操作结束的回调函数

- **说明**：
	
	data => celldata ，data二维数组数据转化成 {r, c, v}格式一维数组

------------

### transToData(celldata [,setting])<div id='transToData'></div>

- **参数**：
	
	- {Array} [celldata]: data数据
	
	- {PlainObject} [setting]: 可选参数
		+ {Function} [success]: 操作结束的回调函数

- **说明**：
	
	celldata => data ，celldata一维数组数据转化成表格所需二维数组

------------

### toJson()


- **说明**：
	
	导出的json字符串可以直接当作`luckysheet.create(options)`初始化工作簿时的参数`options`使用，使用场景在用户自己操作表格后想要手动保存全部的参数，再去别处初始化这个表格使用，类似一个luckysheet专有格式的导入导出。

------------

### changLang([lang])

- **参数**：

	+ {String} [lang]: 语言类型；暂支持`"zh"`、`"en"`、`"es"`；默认为`"zh"`；

- **说明**：

	传入目标语言，切换到对应的语言界面

### closeWebsocket()

- **说明**：

	关闭websocket连接

### getRangeByTxt([txt])

- **说明**：
	
	将字符串格式的工作表范围转换为数组形式

- **参数**：

  	+ {String} [txt]: 选区范围,支持选区的格式为`"A1:B2"`或者指定工作表名称的写法`"sheetName!A1:B2"`，只支持单个选区；默认为当前最后一个选区

- **示例**:

	- 当前选区为`A1:B2`，`luckysheet.getRangeByTxt()`返回：`{column: (2) [0, 1],row: (2) [0, 1]}`
	- `luckysheet.getRangeByTxt("A1:B2")`返回：`{column: (2) [0, 1],row: (2) [0, 1]}`
    - `luckysheet.getRangeByTxt("Cell!A1:B2")`返回：`{column: (2) [0, 1],row: (2) [0, 1]}`

------------

### getTxtByRange([range])

- **说明**：
	
	将数组格式的工作表范围转换为字符串格式的形式

- **参数**：

  	+ {Array | Object} [range]: 选区范围,支持选区的格式为`{row:[0,1],column:[0,1]}`，允许多个选区组成的数组；默认为当前选区

- **示例**:

	- 当前选区为`A1:B3`，`luckysheet.getTxtByRange()`返回：当前选区`"A1:B3"`
	- `luckysheet.getTxtByRange({column:[0,1],row:[0,2]})`返回：`"A1:B3"`
	- `luckysheet.getTxtByRange([{column:[0,1],row:[0,2]}])`返回：`"A1:B3"`
	- `luckysheet.getTxtByRange([{column:[0,1],row:[0,2]},{column:[1,1],row:[1,2]}])`返回：`"A1:B3,B2:B3"`

------------


## 旧版API

::: warning
为保持兼容性，仍然支持旧版API，但是已不推荐使用。
:::

### getcellvalue([r] [,c] [,data] [,type])

- **参数**：
	
	- {Number} [r]:单元格所在行数；可选值；从0开始的整数，0表示第一行
	- {Number} [c]:单元格所在列数；可选值；从0开始的整数，0表示第一列
	- {Array} [data]:表数据，二维数组；可选值；默认值为当前表格数据
	- {String} [type]:单元格属性值；可选值；默认值为'v',表示获取单元格的实际值

- **说明**：

	此方法为获取单元格的值。

	- luckysheet.getcellvalue()：返回当前工作表的所有数据；
	- luckysheet.getcellvalue(0)：返回当前工作表第1行数据；
	- luckysheet.getcellvalue(null,0)：返回当前工作表第1列数据；
	- luckysheet.getcellvalue(0,0)：返回当前工作表第1行第1列单元格的数据的v值；
	- luckysheet.getcellvalue(1,1,null,'m'): 返回指定data数据的第2行第2列单元格的原始值。
	
	特殊情况：单元格格式为yyyy-MM-dd，type为'v'时会强制取'm'显示值

	> 推荐使用新API： <a href='#getCellValue'>getCellValue</a>

------------

### getluckysheetfile()

- **说明**：

	返回所有表格数据结构的一维数组`luckysheetfile`

	> 推荐使用新API： [getLuckysheetfile](#getLuckysheetfile())

------------

### getconfig()

- **说明**：

	快捷返回当前表格config配置，每个工作表的config信息仍然包含在luckysheetfile。
	
	> 推荐使用新API： [getConfig](#getConfig([setting]))

------------

### getluckysheet_select_save()

- **说明**：

	返回当前选区对象的数组，可能存在多个选区。

	> 推荐使用新API： [getRange](#getRange())

------------

### getdatabyselection([range] [,sheetOrder])

- **参数**：
	
	- {Object} [range]：选区对象，`object: { row: [r1, r2], column: [c1, c2] }`；默认为当前第一个选区。
	- {Number} [sheetOrder]：表格下标，从0开始的整数，0表示第一个表格；默认为当前表格下标。

- **说明**：

	返回某个表格第一个选区的数据。
	- `luckysheet.getdatabyselection()`: 返回当前工作表当前选区的数据
	- `luckysheet.getdatabyselection(null,1)`: 返回第2个工作表的当前选区的数据

	> 推荐使用新API： [getRangeValue](#getRangeValue([setting]))

------------

### luckysheetrefreshgrid(scrollWidth, scrollHeight)

- **参数**：
	
	- {Number} [scrollWidth]：横向滚动值。默认为当前横向滚动位置。
	- {Number} [scrollHeight]：纵向滚动值。默认为当前纵向滚动位置。

- **说明**：

	按照scrollWidth, scrollHeight刷新canvas展示数据。

	> 推荐使用新API： [scroll](/zh/guide/api.html#scroll-setting)
------------

### setcellvalue(r, c, d, v)

- **参数**：
	
	- {Number} [r]：单元格所在行数；从0开始的整数，0表示第一行。
	- {Number} [c]：单元格所在列数；从0开始的整数，0表示第一列。
	- {Array} [d]：表数据；可选值；二维数组。
	- {Object | String | Number} [v]：要设置的值；可为对象，对象是是要符合单元格对象格式。

- **说明**：

	设置某个单元格的值。可配合`luckysheet.jfrefreshgrid()`刷新查看单元格值改变。

	```js
	luckysheet.setcellvalue(0, 0, luckysheet.flowdata(), 'abc');
	luckysheet.jfrefreshgrid();
	```

------------

### jfrefreshgrid()

- **说明**：

	刷新canvas

	> 推荐使用新API： [refresh](#refresh([setting]))
	
------------

### setluckysheet_select_save(v)

- **参数**：
	
	- {Array} [v]：要设置的选区值(数组)。符合选区格式规则，如`[{ row: [r1, r2], column: [c1, c2] }]`。

- **说明**：
	
	设置当前表格选区的值。配合`luckysheet.selectHightlightShow()`可在界面查看选区改变。
	```js
	luckysheet.setluckysheet_select_save([{ row: [0, 1], column: [0, 1] }]);
	luckysheet.selectHightlightShow();
	```

	> 推荐使用新API：<a href='#setRangeShow'>setRangeShow</a>
	
------------

### selectHightlightShow()

- **说明**：

	高亮当前选区

	> 推荐使用新API：<a href='#setRangeShow'>setRangeShow</a>

------------

### flowdata()

- **说明**：
	
	快捷获取当前表格的数据

	> 推荐使用新API：[getSheetData](#getSheetData())

------------

### buildGridData(file)

- **参数**：
	
	- {Object} [file]：[luckysheetfile](/zh/guide/sheet.html)

- **说明**：
	
	生成表格可以识别的二维数组

	> 推荐使用新API：<a href='#transToData'>transToData</a>

------------

### getGridData(data)

- **参数**：
	
	- {Array} [data]：工作表的二维数组数据

- **说明**：
	
	二维数组数据转化成 `{r, c, v}` 格式 一维数组

	> 推荐使用新API：<a href='#transToCellData'>transToCellData</a><|MERGE_RESOLUTION|>--- conflicted
+++ resolved
@@ -2499,7 +2499,6 @@
 
 ------------
 
-<<<<<<< HEAD
 ### pagerInit([setting])
 
 - **参数**：
@@ -2521,7 +2520,7 @@
 - **说明**：
 	
 	初始化分页器。ps：create阶段，可以直接配置options.pager参数，渲染阶段会将options.pager作为参数来初始化分页器，可通过钩子函数onTogglePager来监听页码的切换
-=======
+
 ### refreshMenuButtonFocus([data],[r],[c],[success])
 
 - **参数**：
@@ -2534,7 +2533,6 @@
 - **说明**：
 	
 	刷新指定单元格的顶部状态栏状态。
->>>>>>> 3b1edf9d
 
 ------------
 
